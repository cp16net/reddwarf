--- conflicted
+++ resolved
@@ -428,15 +428,10 @@
                                         instance_id, project_id,
                                         requested_networks=requested_networks)
         self._allocate_mac_addresses(context, instance_id, networks)
-<<<<<<< HEAD
-        self._allocate_fixed_ips(admin_context, instance_id, host, networks,
-                                 vpn=vpn)
-        self._allocate_dns_entry(admin_context, instance_id, networks, vpn=vpn)
-=======
         self._allocate_fixed_ips(admin_context, instance_id,
                                  host, networks, vpn=vpn,
                                  requested_networks=requested_networks)
->>>>>>> 9cef6066
+        self._allocate_dns_entry(admin_context, instance_id, networks, vpn=vpn)
         return self.get_instance_nw_info(context, instance_id, type_id, host)
 
     def deallocate_for_instance(self, context, **kwargs):
