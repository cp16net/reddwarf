--- conflicted
+++ resolved
@@ -472,24 +472,6 @@
 
     # NOTE(vish): The ip for dnsmasq has to be the first address on the
     #             bridge for it to respond to reqests properly
-<<<<<<< HEAD
-    suffix = network_ref['cidr'].rpartition('/')[2]
-    out, err = _execute('ip', 'addr', 'add',
-                            '%s/%s' %
-                            (network_ref['dhcp_server'], suffix),
-                            'brd',
-                            network_ref['broadcast'],
-                            'dev',
-                            dev,
-                            run_as_root=True,
-                            check_exit_code=False)
-    if err and err != 'RTNETLINK answers: File exists\n':
-        raise exception.Error('Failed to add ip: %s' % err)
-    if FLAGS.send_arp_for_ha:
-        _execute('arping', '-U', network_ref['gateway'],
-                  '-A', '-I', dev,
-                  '-c', 1, run_as_root=True, check_exit_code=False)
-=======
     full_ip = '%s/%s' % (network_ref['dhcp_server'],
                          network_ref['cidr'].rpartition('/')[2])
     new_ip_params = [[full_ip, 'brd', network_ref['broadcast']]]
@@ -514,7 +496,6 @@
             _execute('arping', '-U', network_ref['dhcp_server'],
                       '-A', '-I', dev,
                       '-c', 1, run_as_root=True, check_exit_code=False)
->>>>>>> a8e8d263
     if(FLAGS.use_ipv6):
         _execute('ip', '-f', 'inet6', 'addr',
                      'change', network_ref['cidr_v6'],
@@ -551,6 +532,36 @@
     return '\n'.join(hosts)
 
 
+def get_dhcp_opts(context, network_ref):
+    """Get network's hosts config in dhcp-opts format."""
+    hosts = []
+    ips_ref = db.network_get_associated_fixed_ips(context, network_ref['id'])
+
+    if ips_ref:
+        #set of instance ids
+        instance_set = set([fixed_ip_ref['instance_id']
+                            for fixed_ip_ref in ips_ref])
+        default_gw_network_node = {}
+        for instance_id in instance_set:
+            vifs = db.virtual_interface_get_by_instance(context, instance_id)
+            if vifs:
+                #offer a default gateway to the first virtual interface
+                default_gw_network_node[instance_id] = vifs[0]['network_id']
+
+        for fixed_ip_ref in ips_ref:
+            instance_id = fixed_ip_ref['instance_id']
+            if instance_id in default_gw_network_node:
+                target_network_id = default_gw_network_node[instance_id]
+                # we don't want default gateway for this fixed ip
+                if target_network_id != fixed_ip_ref['network_id']:
+                    hosts.append(_host_dhcp_opts(fixed_ip_ref))
+    return '\n'.join(hosts)
+
+
+def release_dhcp(dev, address, mac_address):
+    utils.execute('dhcp_release', dev, address, mac_address, run_as_root=True)
+
+
 def _add_dnsmasq_accept_rules(dev):
     """Allow DHCP and DNS traffic through to dnsmasq."""
     table = iptables_manager.ipv4['filter']
@@ -563,51 +574,6 @@
     iptables_manager.apply()
 
 
-def get_dhcp_opts(context, network_ref):
-    """Get network's hosts config in dhcp-opts format."""
-    hosts = []
-    ips_ref = db.network_get_associated_fixed_ips(context, network_ref['id'])
-
-    if ips_ref:
-        #set of instance ids
-        instance_set = set([fixed_ip_ref['instance_id']
-                            for fixed_ip_ref in ips_ref])
-        default_gw_network_node = {}
-        for instance_id in instance_set:
-            vifs = db.virtual_interface_get_by_instance(context, instance_id)
-            if vifs:
-                #offer a default gateway to the first virtual interface
-                default_gw_network_node[instance_id] = vifs[0]['network_id']
-
-        for fixed_ip_ref in ips_ref:
-            instance_id = fixed_ip_ref['instance_id']
-            if instance_id in default_gw_network_node:
-                target_network_id = default_gw_network_node[instance_id]
-                # we don't want default gateway for this fixed ip
-                if target_network_id != fixed_ip_ref['network_id']:
-                    hosts.append(_host_dhcp_opts(fixed_ip_ref))
-    return '\n'.join(hosts)
-
-
-def release_dhcp(dev, address, mac_address):
-    utils.execute('dhcp_release', dev, address, mac_address, run_as_root=True)
-
-
-<<<<<<< HEAD
-=======
-def _add_dnsmasq_accept_rules(dev):
-    """Allow DHCP and DNS traffic through to dnsmasq."""
-    table = iptables_manager.ipv4['filter']
-    for port in [67, 53]:
-        for proto in ['udp', 'tcp']:
-            args = {'dev': dev, 'port': port, 'proto': proto}
-            table.add_rule('INPUT',
-                           '-i %(dev)s -p %(proto)s -m %(proto)s '
-                           '--dport %(port)s -j ACCEPT' % args)
-    iptables_manager.apply()
-
-
->>>>>>> a8e8d263
 # NOTE(ja): Sending a HUP only reloads the hostfile, so any
 #           configuration options (like dchp-range, vlan, ...)
 #           aren't reloaded.
