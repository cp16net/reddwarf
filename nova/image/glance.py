--- conflicted
+++ resolved
@@ -31,6 +31,7 @@
 from nova import flags
 from nova import log as logging
 from nova import utils
+from nova.image import service
 
 
 LOG = logging.getLogger('nova.image.glance')
@@ -111,17 +112,18 @@
         raise exception.InvalidImageRef(image_href=image_href)
     glance_client = _create_glance_client(context, glance_host, glance_port)
     return (glance_client, image_id)
-<<<<<<< HEAD
-=======
 
 
 class GlanceImageService(service.BaseImageService):
     """Provides storage and retrieval of disk image objects within Glance."""
->>>>>>> a8e8d263
-
-
-class GlanceImageService(object):
-    """Provides storage and retrieval of disk image objects within Glance."""
+
+    GLANCE_ONLY_ATTRS = ['size', 'location', 'disk_format',
+                         'container_format', 'checksum']
+
+    # NOTE(sirp): Overriding to use _translate_to_service provided by
+    # BaseImageService
+    SERVICE_IMAGE_ATTRS = service.BaseImageService.BASE_IMAGE_ATTRS +\
+                          GLANCE_ONLY_ATTRS
 
     def __init__(self, client=None):
         self._client = client
@@ -158,7 +160,7 @@
         images = []
         for image_meta in image_metas:
             if self._is_image_available(context, image_meta):
-                base_image_meta = self._translate_from_glance(image_meta)
+                base_image_meta = self._translate_to_base(image_meta)
                 images.append(base_image_meta)
         return images
 
@@ -222,7 +224,7 @@
         if not self._is_image_available(context, image_meta):
             raise exception.ImageNotFound(image_id=image_id)
 
-        base_image_meta = self._translate_from_glance(image_meta)
+        base_image_meta = self._translate_to_base(image_meta)
         return base_image_meta
 
     def show_by_name(self, context, name):
@@ -246,7 +248,7 @@
         for chunk in image_chunks:
             data.write(chunk)
 
-        base_image_meta = self._translate_from_glance(image_meta)
+        base_image_meta = self._translate_to_base(image_meta)
         return base_image_meta
 
     def create(self, context, image_meta, data=None):
@@ -258,7 +260,7 @@
         # Translate Base -> Service
         LOG.debug(_('Creating image in Glance. Metadata passed in %s'),
                   image_meta)
-        sent_service_image_meta = self._translate_to_glance(image_meta)
+        sent_service_image_meta = self._translate_to_service(image_meta)
         LOG.debug(_('Metadata after formatting for Glance %s'),
                   sent_service_image_meta)
 
@@ -266,7 +268,7 @@
             sent_service_image_meta, data)
 
         # Translate Service -> Base
-        base_image_meta = self._translate_from_glance(recv_service_image_meta)
+        base_image_meta = self._translate_to_base(recv_service_image_meta)
         LOG.debug(_('Metadata returned from Glance formatted for Base %s'),
                   base_image_meta)
         return base_image_meta
@@ -279,14 +281,14 @@
         """
         # NOTE(vish): show is to check if image is available
         self.show(context, image_id)
-        image_meta = self._translate_to_glance(image_meta)
+        image_meta = _convert_to_string(image_meta)
         try:
             client = self._get_client(context)
             image_meta = client.update_image(image_id, image_meta, data)
         except glance_exception.NotFound:
             raise exception.ImageNotFound(image_id=image_id)
 
-        base_image_meta = self._translate_from_glance(image_meta)
+        base_image_meta = self._translate_to_base(image_meta)
         return base_image_meta
 
     def delete(self, context, image_id):
@@ -308,14 +310,17 @@
         pass
 
     @classmethod
-    def _translate_to_glance(cls, image_meta):
+    def _translate_to_service(cls, image_meta):
+        image_meta = super(GlanceImageService,
+                           cls)._translate_to_service(image_meta)
         image_meta = _convert_to_string(image_meta)
-        image_meta = _remove_read_only(image_meta)
         return image_meta
 
     @classmethod
-    def _translate_from_glance(cls, image_meta):
-        image_meta = _limit_attributes(image_meta)
+    def _translate_to_base(cls, image_meta):
+        """Override translation to handle conversion to datetime objects."""
+        image_meta = service.BaseImageService._propertify_metadata(
+                        image_meta, cls.SERVICE_IMAGE_ATTRS)
         image_meta = _convert_timestamps_to_datetimes(image_meta)
         image_meta = _convert_from_string(image_meta)
         return image_meta
@@ -325,26 +330,14 @@
         """Check image availability.
 
         Under Glance, images are always available if the context has
-        an auth_token.
+        an auth_token.  Otherwise, we fall back to the superclass
+        method.
 
         """
         if hasattr(context, 'auth_token') and context.auth_token:
             return True
-
-        if image_meta['is_public'] or context.is_admin:
-            return True
-
-        properties = image_meta['properties']
-
-        if context.project_id and ('project_id' in properties):
-            return str(properties['project_id']) == str(context.project_id)
-
-        try:
-            user_id = properties['user_id']
-        except KeyError:
-            return False
-
-        return str(user_id) == str(context.user_id)
+        return service.BaseImageService._is_image_available(context,
+                                                            image_meta)
 
 
 # utility functions
@@ -403,28 +396,4 @@
 
 
 def _convert_to_string(metadata):
-    return _convert(_json_dumps, metadata)
-
-
-def _limit_attributes(image_meta):
-    IMAGE_ATTRIBUTES = ['size', 'location', 'disk_format',
-                        'container_format', 'checksum', 'id',
-                        'name', 'created_at', 'updated_at',
-                        'deleted_at', 'deleted', 'status',
-                        'is_public']
-    output = {}
-    for attr in IMAGE_ATTRIBUTES:
-        output[attr] = image_meta.get(attr)
-
-    output['properties'] = image_meta.get('properties', {})
-
-    return output
-
-
-def _remove_read_only(image_meta):
-    IMAGE_ATTRIBUTES = ['updated_at', 'created_at', 'deleted_at']
-    output = copy.deepcopy(image_meta)
-    for attr in IMAGE_ATTRIBUTES:
-        if attr in output:
-            del output[attr]
-    return output+    return _convert(_json_dumps, metadata)