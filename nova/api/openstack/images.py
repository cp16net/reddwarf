# Copyright 2011 OpenStack LLC.
# All Rights Reserved.
#
#    Licensed under the Apache License, Version 2.0 (the "License"); you may
#    not use this file except in compliance with the License. You may obtain
#    a copy of the License at
#
#         http://www.apache.org/licenses/LICENSE-2.0
#
#    Unless required by applicable law or agreed to in writing, software
#    distributed under the License is distributed on an "AS IS" BASIS, WITHOUT
#    WARRANTIES OR CONDITIONS OF ANY KIND, either express or implied. See the
#    License for the specific language governing permissions and limitations
#    under the License.

import webob.exc

from nova import compute
from nova import exception
from nova import flags
from nova import log
from nova import utils
from nova.api.openstack import common
from nova.api.openstack import faults
from nova.api.openstack.views import images as images_view


LOG = log.getLogger('nova.api.openstack.images')
FLAGS = flags.FLAGS

SUPPORTED_FILTERS = ['name', 'status']


class Controller(common.OpenstackController):
    """Base `wsgi.Controller` for retrieving/displaying images."""

    _serialization_metadata = {
        'application/xml': {
            "attributes": {
                "image": ["id", "name", "updated", "created", "status",
                          "serverId", "progress"],
                "link": ["rel", "type", "href"],
            },
        },
    }

    def __init__(self, image_service=None, compute_service=None):
        """Initialize new `ImageController`.

        :param compute_service: `nova.compute.api:API`
        :param image_service: `nova.image.service:BaseImageService`
        """
        _default_service = utils.import_object(flags.FLAGS.image_service)

        self._compute_service = compute_service or compute.API()
        self._image_service = image_service or _default_service

    def _limit_items(self, items, req):
        return common.limited(items, req)

    def index(self, req):
        """Return an index listing of images available to the request.

        :param req: `wsgi.Request` object
        """
        context = req.environ['nova.context']
<<<<<<< HEAD
        images = self._image_service.index(context)
        images = self._limit_items(images, req)
=======
        filters = self._get_filters(req)
        images = self._image_service.index(context, filters)
        images = common.limited(images, req)
>>>>>>> 0b7104a8
        builder = self.get_builder(req).build
        return dict(images=[builder(image, detail=False) for image in images])

    def detail(self, req):
        """Return a detailed index listing of images available to the request.

        :param req: `wsgi.Request` object.
        """
        context = req.environ['nova.context']
<<<<<<< HEAD
        images = self._image_service.detail(context)
        images = self._limit_items(images, req)
=======
        filters = self._get_filters(req)
        images = self._image_service.detail(context, filters)
        images = common.limited(images, req)
>>>>>>> 0b7104a8
        builder = self.get_builder(req).build
        return dict(images=[builder(image, detail=True) for image in images])

    def _get_filters(self, req):
        """
        Return a dictionary of query param filters from the request

        :param req: the Request object coming from the wsgi layer
        :retval a dict of key/value filters
        """
        filters = {}
        for param in req.str_params:
            if param in SUPPORTED_FILTERS or param.startswith('property-'):
                filters[param] = req.str_params.get(param)

        return filters

    def show(self, req, id):
        """Return detailed information about a specific image.

        :param req: `wsgi.Request` object
        :param id: Image identifier (integer)
        """
        context = req.environ['nova.context']

        try:
            image_id = int(id)
        except ValueError:
            explanation = _("Image not found.")
            raise faults.Fault(webob.exc.HTTPNotFound(explanation=explanation))

        try:
            image = self._image_service.show(context, image_id)
        except exception.NotFound:
            explanation = _("Image '%d' not found.") % (image_id)
            raise faults.Fault(webob.exc.HTTPNotFound(explanation=explanation))

        return dict(image=self.get_builder(req).build(image, detail=True))

    def delete(self, req, id):
        """Delete an image, if allowed.

        :param req: `wsgi.Request` object
        :param id: Image identifier (integer)
        """
        image_id = id
        context = req.environ['nova.context']
        self._image_service.delete(context, image_id)
        return webob.exc.HTTPNoContent()

    def create(self, req):
        """Snapshot a server instance and save the image.

        :param req: `wsgi.Request` object
        """
        context = req.environ['nova.context']
        content_type = req.get_content_type()
        image = self._deserialize(req.body, content_type)

        if not image:
            raise webob.exc.HTTPBadRequest()

        try:
            server_id = image["image"]["serverId"]
            image_name = image["image"]["name"]
        except KeyError:
            raise webob.exc.HTTPBadRequest()

        image = self._compute_service.snapshot(context, server_id, image_name)
        return dict(image=self.get_builder(req).build(image, detail=True))

    def get_builder(self, request):
        """Indicates that you must use a Controller subclass."""
        raise NotImplementedError


class ControllerV10(Controller):
    """Version 1.0 specific controller logic."""

    def get_builder(self, request):
        """Property to get the ViewBuilder class we need to use."""
        base_url = request.application_url
        return images_view.ViewBuilderV10(base_url)


class ControllerV11(Controller):
    """Version 1.1 specific controller logic."""

    def get_builder(self, request):
        """Property to get the ViewBuilder class we need to use."""
        base_url = request.application_url
        return images_view.ViewBuilderV11(base_url)

    def get_default_xmlns(self, req):
        return common.XML_NS_V11

    def index(self, req):
        """Return an index listing of images available to the request.

        :param req: `wsgi.Request` object
        """
        context = req.environ['nova.context']
        (marker, limit) = common.get_pagination_params(req)
        images = self._image_service.index(context, marker, limit)
        builder = self.get_builder(req).build
        return dict(images=[builder(image, detail=False) for image in images])

    def detail(self, req):
        """Return a detailed index listing of images available to the request.

        :param req: `wsgi.Request` object.
        """
        context = req.environ['nova.context']
        (marker, limit) = common.get_pagination_params(req)
        images = self._image_service.detail(context, marker, limit)
        builder = self.get_builder(req).build
        return dict(images=[builder(image, detail=True) for image in images])<|MERGE_RESOLUTION|>--- conflicted
+++ resolved
@@ -64,14 +64,9 @@
         :param req: `wsgi.Request` object
         """
         context = req.environ['nova.context']
-<<<<<<< HEAD
-        images = self._image_service.index(context)
-        images = self._limit_items(images, req)
-=======
         filters = self._get_filters(req)
         images = self._image_service.index(context, filters)
         images = common.limited(images, req)
->>>>>>> 0b7104a8
         builder = self.get_builder(req).build
         return dict(images=[builder(image, detail=False) for image in images])
 
@@ -81,14 +76,9 @@
         :param req: `wsgi.Request` object.
         """
         context = req.environ['nova.context']
-<<<<<<< HEAD
-        images = self._image_service.detail(context)
-        images = self._limit_items(images, req)
-=======
         filters = self._get_filters(req)
         images = self._image_service.detail(context, filters)
         images = common.limited(images, req)
->>>>>>> 0b7104a8
         builder = self.get_builder(req).build
         return dict(images=[builder(image, detail=True) for image in images])
 
