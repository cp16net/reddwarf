--- conflicted
+++ resolved
@@ -98,82 +98,6 @@
         self._image_service.delete(context, id)
         return webob.exc.HTTPNoContent()
 
-<<<<<<< HEAD
-    def get_builder(self, request):
-        """Indicates that you must use a Controller subclass."""
-        raise NotImplementedError()
-
-    def _server_id_from_req(self, req, data):
-        raise NotImplementedError()
-
-    def _get_extra_properties(self, req, data):
-        return {}
-
-
-class ControllerV10(Controller):
-    """Version 1.0 specific controller logic."""
-
-    def create(self, req, body):
-        """Snapshot or backup a server instance and save the image.
-
-        Images now have an `image_type` associated with them, which can be
-        'snapshot' or the backup type, like 'daily' or 'weekly'.
-
-        If the image_type is backup-like, then the rotation factor can be
-        included and that will cause the oldest backups that exceed the
-        rotation factor to be deleted.
-
-        :param req: `wsgi.Request` object
-        """
-        def get_param(param):
-            try:
-                return body["image"][param]
-            except KeyError:
-                raise webob.exc.HTTPBadRequest(explanation="Missing required "
-                        "param: %s" % param)
-
-        context = req.environ['nova.context']
-        content_type = req.get_content_type()
-
-        if not body:
-            raise webob.exc.HTTPBadRequest()
-
-        image_type = body["image"].get("image_type", "snapshot")
-
-        try:
-            server_id = self._server_id_from_req(req, body)
-        except KeyError:
-            raise webob.exc.HTTPBadRequest()
-
-        image_name = get_param("name")
-        props = self._get_extra_properties(req, body)
-
-        if image_type == "snapshot":
-            image = self._compute_service.snapshot(
-                        context, server_id, image_name,
-                        extra_properties=props)
-        elif image_type == "backup":
-            # NOTE(sirp): Unlike snapshot, backup is not a customer facing
-            # API call; rather, it's used by the internal backup scheduler
-            if not FLAGS.allow_admin_api:
-                raise webob.exc.HTTPBadRequest(
-                        explanation="Admin API Required")
-
-            backup_type = get_param("backup_type")
-            rotation = int(get_param("rotation"))
-
-            image = self._compute_service.backup(
-                        context, server_id, image_name,
-                        backup_type, rotation, extra_properties=props)
-        else:
-            LOG.error(_("Invalid image_type '%s' passed") % image_type)
-            raise webob.exc.HTTPBadRequest(explanation="Invalue image_type: "
-                   "%s" % image_type)
-
-        return dict(image=self.get_builder(req).build(image, detail=True))
-
-    def get_builder(self, request):
-=======
     def get_builder(self, request):
         """Indicates that you must use a Controller subclass."""
         raise NotImplementedError()
@@ -203,7 +127,6 @@
         return dict(image=self.get_builder(req).build(image, detail=True))
 
     def get_builder(self, request):
->>>>>>> 65ba8bda
         """Property to get the ViewBuilder class we need to use."""
         base_url = request.application_url
         return images_view.ViewBuilderV10(base_url)
