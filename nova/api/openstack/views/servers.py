# vim: tabstop=4 shiftwidth=4 softtabstop=4

# Copyright 2010-2011 OpenStack LLC.
# Copyright 2011 Piston Cloud Computing, Inc.
# All Rights Reserved.
#
#    Licensed under the Apache License, Version 2.0 (the "License"); you may
#    not use this file except in compliance with the License. You may obtain
#    a copy of the License at
#
#         http://www.apache.org/licenses/LICENSE-2.0
#
#    Unless required by applicable law or agreed to in writing, software
#    distributed under the License is distributed on an "AS IS" BASIS, WITHOUT
#    WARRANTIES OR CONDITIONS OF ANY KIND, either express or implied. See the
#    License for the specific language governing permissions and limitations
#    under the License.

import datetime
import hashlib
import os

from nova import exception
import nova.compute
import nova.context
from nova.api.openstack import common
from nova.api.openstack.views import addresses as addresses_view
from nova.api.openstack.views import flavors as flavors_view
from nova.api.openstack.views import images as images_view
from nova import utils


class ViewBuilder(object):
    """Model a server response as a python dictionary.

    Public methods: build
    Abstract methods: _build_image, _build_flavor

    """

    def __init__(self, addresses_builder):
        self.addresses_builder = addresses_builder

    def build(self, inst, is_detail):
        """Return a dict that represenst a server."""
        if inst.get('_is_precooked', False):
            server = dict(server=inst)
        else:
            if is_detail:
                server = self._build_detail(inst)
            else:
                server = self._build_simple(inst)

            self._build_extra(server['server'], inst)

        return server

    def _build_simple(self, inst):
        """Return a simple model of a server."""
        return dict(server=dict(id=inst['id'], name=inst['display_name']))


    def _build_detail(self, inst):
        """Returns a detailed model of a server."""

        inst_dict = {
            'id': inst['id'],
            'name': inst['display_name'],
            'status': common.status_from_power_state(inst.get('state'))}

        ctxt = nova.context.get_admin_context()
        compute_api = nova.compute.API()

        if compute_api.has_finished_migration(ctxt, inst['uuid']):
            inst_dict['status'] = 'RESIZE-CONFIRM'

        # Return the metadata as a dictionary
        metadata = {}
        for item in inst.get('metadata', []):
            metadata[item['key']] = str(item['value'])
        inst_dict['metadata'] = metadata

        inst_dict['hostId'] = ''
        if inst.get('host'):
            inst_dict['hostId'] = hashlib.sha224(inst['host']).hexdigest()

        self._build_image(inst_dict, inst)
        self._build_flavor(inst_dict, inst)
        self._build_addresses(inst_dict, inst)
        self._build_volume(inst_dict, inst)

        return dict(server=inst_dict)

    def _build_addresses(self, response, inst):
        """Return the addresses sub-resource of a server."""
        raise NotImplementedError()

    def _build_image(self, response, inst):
        """Return the image sub-resource of a server."""
        raise NotImplementedError()

    def _build_flavor(self, response, inst):
        """Return the flavor sub-resource of a server."""
        raise NotImplementedError()

    def _build_extra(self, response, inst):
        pass


class ViewBuilderV10(ViewBuilder):
    """Model an Openstack API V1.0 server response."""

    def _build_extra(self, response, inst):
        response['uuid'] = inst['uuid']

    def _build_image(self, response, inst):
        if inst.get('image_ref', None):
            image_ref = inst['image_ref']
            if str(image_ref).startswith('http'):
                raise exception.ListingImageRefsNotSupported()
            response['imageId'] = int(image_ref)

    def _build_flavor(self, response, inst):
        if inst.get('instance_type', None):
            response['flavorId'] = inst['instance_type']['flavorid']

    def _build_addresses(self, response, inst):
        response['addresses'] = self.addresses_builder.build(inst)


class ViewBuilderV11(ViewBuilder):
    """Model an Openstack API V1.0 server response."""
    def __init__(self, addresses_builder, flavor_builder, image_builder,
                 base_url, project_id=""):
        ViewBuilder.__init__(self, addresses_builder)
        self.flavor_builder = flavor_builder
        self.image_builder = image_builder
        self.base_url = base_url
        self.project_id = project_id

    def _build_detail(self, inst):
        response = super(ViewBuilderV11, self)._build_detail(inst)
        response['server']['created'] = utils.isotime(inst['created_at'])
        response['server']['updated'] = utils.isotime(inst['updated_at'])
        if 'status' in response['server']:
            if response['server']['status'] == "ACTIVE":
                response['server']['progress'] = 100
            elif response['server']['status'] == "BUILD":
                response['server']['progress'] = 0

        response['server']['accessIPv4'] = inst.get('access_ip_v4') or ""
        response['server']['accessIPv6'] = inst.get('access_ip_v6') or ""

        return response

    def _build_image(self, response, inst):
        if inst.get("image_ref", None):
            image_href = inst['image_ref']
            image_id = str(common.get_id_from_href(image_href))
            _bookmark = self.image_builder.generate_bookmark(image_id)
            response['image'] = {
                "id": image_id,
                "links": [
                    {
                        "rel": "bookmark",
                        "href": _bookmark,
                    },
                ]
            }

    def _build_flavor(self, response, inst):
        if inst.get("instance_type", None):
            flavor_id = inst["instance_type"]['flavorid']
            flavor_ref = self.flavor_builder.generate_href(flavor_id)
            flavor_bookmark = self.flavor_builder.generate_bookmark(flavor_id)
            response["flavor"] = {
                "id": str(common.get_id_from_href(flavor_ref)),
                "links": [
                    {
                        "rel": "bookmark",
                        "href": flavor_bookmark,
                    },
                ]
            }

    def _build_volume(self, response, inst):
        volumes = inst['volumes']
        if volumes:
            response["volumes"] = []
            for volume in volumes:
                vol = {}
                vol['id'] = volume.id
                vol['name'] = volume.display_name
                vol['description'] = volume.display_description
                vol['size'] = volume.size
                response["volumes"].append(vol)

    def _build_addresses(self, response, inst):
        interfaces = inst.get('virtual_interfaces', [])
        response['addresses'] = self.addresses_builder.build(interfaces)

    def _build_extra(self, response, inst):
        self._build_links(response, inst)
        response['uuid'] = inst['uuid']
        self._build_config_drive(response, inst)

    def _build_links(self, response, inst):
        href = self.generate_href(inst["id"])
        bookmark = self.generate_bookmark(inst["id"])

        links = [
            {
                "rel": "self",
                "href": href,
            },
            {
                "rel": "bookmark",
                "href": bookmark,
            },
        ]

        response["links"] = links

    def _build_config_drive(self, response, inst):
        response['config_drive'] = inst.get('config_drive')

    def generate_href(self, server_id):
        """Create an url that refers to a specific server id."""
        return os.path.join(self.base_url, self.project_id,
                            "servers", str(server_id))

    def generate_bookmark(self, server_id):
        """Create an url that refers to a specific flavor id."""
        return os.path.join(common.remove_version_from_href(self.base_url),
<<<<<<< HEAD
            "servers", str(server_id))

    
=======
            self.project_id, "servers", str(server_id))
>>>>>>> ecfee698
<|MERGE_RESOLUTION|>--- conflicted
+++ resolved
@@ -232,10 +232,4 @@
     def generate_bookmark(self, server_id):
         """Create an url that refers to a specific flavor id."""
         return os.path.join(common.remove_version_from_href(self.base_url),
-<<<<<<< HEAD
-            "servers", str(server_id))
-
-    
-=======
-            self.project_id, "servers", str(server_id))
->>>>>>> ecfee698
+            self.project_id, "servers", str(server_id))