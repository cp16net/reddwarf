# vim: tabstop=4 shiftwidth=4 softtabstop=4

# Copyright (c) 2011 OpenStack, LLC
#
#    Licensed under the Apache License, Version 2.0 (the "License"); you may
#    not use this file except in compliance with the License. You may obtain
#    a copy of the License at
#
#         http://www.apache.org/licenses/LICENSE-2.0
#
#    Unless required by applicable law or agreed to in writing, software
#    distributed under the License is distributed on an "AS IS" BASIS, WITHOUT
#    WARRANTIES OR CONDITIONS OF ANY KIND, either express or implied. See the
#    License for the specific language governing permissions and limitations
#    under the License.
"""
Common Auth Middleware.

"""

import webob.dec
import webob.exc

from nova import context
from nova import flags
from nova import wsgi


FLAGS = flags.FLAGS
flags.DEFINE_boolean('use_forwarded_for', False,
                     'Treat X-Forwarded-For as the canonical remote address. '
                     'Only enable this if you have a sanitizing proxy.')


class InjectContext(wsgi.Middleware):
    """Add a 'nova.context' to WSGI environ."""

    def __init__(self, context, *args, **kwargs):
        self.context = context
        super(InjectContext, self).__init__(*args, **kwargs)

    @webob.dec.wsgify(RequestClass=wsgi.Request)
    def __call__(self, req):
        req.environ['nova.context'] = self.context
<<<<<<< HEAD
        return self.application


class KeystoneContext(wsgi.Middleware):
    """Make a request context from keystone headers"""

    @webob.dec.wsgify(RequestClass=wsgi.Request)
    def __call__(self, req):
        try:
            user_id = req.headers['X_USER']
        except KeyError:
            return webob.exc.HTTPUnauthorized()
        # get the roles
        roles = [r.strip() for r in req.headers.get('X_ROLE', '').split(',')]
        project_id = req.headers['X_TENANT']
        # Get the auth token
        auth_token = req.headers.get('X_AUTH_TOKEN',
                                     req.headers.get('X_STORAGE_TOKEN'))

        # Build a context, including the auth_token...
        remote_address = getattr(req, 'remote_address', '127.0.0.1')
        remote_address = req.remote_addr
        if FLAGS.use_forwarded_for:
            remote_address = req.headers.get('X-Forwarded-For', remote_address)
        ctx = context.RequestContext(user_id,
                                     project_id,
                                     roles=roles,
                                     auth_token=auth_token,
                                     strategy='keystone',
                                     remote_address=remote_address)

        req.environ['nova.context'] = ctx
=======
>>>>>>> a8e8d263
        return self.application<|MERGE_RESOLUTION|>--- conflicted
+++ resolved
@@ -42,39 +42,39 @@
     @webob.dec.wsgify(RequestClass=wsgi.Request)
     def __call__(self, req):
         req.environ['nova.context'] = self.context
-<<<<<<< HEAD
         return self.application
-
-
-class KeystoneContext(wsgi.Middleware):
-    """Make a request context from keystone headers"""
-
-    @webob.dec.wsgify(RequestClass=wsgi.Request)
-    def __call__(self, req):
-        try:
-            user_id = req.headers['X_USER']
-        except KeyError:
-            return webob.exc.HTTPUnauthorized()
-        # get the roles
-        roles = [r.strip() for r in req.headers.get('X_ROLE', '').split(',')]
-        project_id = req.headers['X_TENANT']
-        # Get the auth token
-        auth_token = req.headers.get('X_AUTH_TOKEN',
-                                     req.headers.get('X_STORAGE_TOKEN'))
-
-        # Build a context, including the auth_token...
-        remote_address = getattr(req, 'remote_address', '127.0.0.1')
-        remote_address = req.remote_addr
-        if FLAGS.use_forwarded_for:
-            remote_address = req.headers.get('X-Forwarded-For', remote_address)
-        ctx = context.RequestContext(user_id,
-                                     project_id,
-                                     roles=roles,
-                                     auth_token=auth_token,
-                                     strategy='keystone',
-                                     remote_address=remote_address)
-
-        req.environ['nova.context'] = ctx
-=======
->>>>>>> a8e8d263
-        return self.application+# <<<<<<< HEAD
+# 
+# 
+# class KeystoneContext(wsgi.Middleware):
+#     """Make a request context from keystone headers"""
+# 
+#     @webob.dec.wsgify(RequestClass=wsgi.Request)
+#     def __call__(self, req):
+#         try:
+#             user_id = req.headers['X_USER']
+#         except KeyError:
+#             return webob.exc.HTTPUnauthorized()
+#         # get the roles
+#         roles = [r.strip() for r in req.headers.get('X_ROLE', '').split(',')]
+#         project_id = req.headers['X_TENANT']
+#         # Get the auth token
+#         auth_token = req.headers.get('X_AUTH_TOKEN',
+#                                      req.headers.get('X_STORAGE_TOKEN'))
+# 
+#         # Build a context, including the auth_token...
+#         remote_address = getattr(req, 'remote_address', '127.0.0.1')
+#         remote_address = req.remote_addr
+#         if FLAGS.use_forwarded_for:
+#             remote_address = req.headers.get('X-Forwarded-For', remote_address)
+#         ctx = context.RequestContext(user_id,
+#                                      project_id,
+#                                      roles=roles,
+#                                      auth_token=auth_token,
+#                                      strategy='keystone',
+#                                      remote_address=remote_address)
+# 
+#         req.environ['nova.context'] = ctx
+#         return self.application
+# =======
+# >>>>>>> tags/2011.3