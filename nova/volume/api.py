# vim: tabstop=4 shiftwidth=4 softtabstop=4

# Copyright 2010 United States Government as represented by the
# Administrator of the National Aeronautics and Space Administration.
# All Rights Reserved.
#
#    Licensed under the Apache License, Version 2.0 (the "License"); you may
#    not use this file except in compliance with the License. You may obtain
#    a copy of the License at
#
#         http://www.apache.org/licenses/LICENSE-2.0
#
#    Unless required by applicable law or agreed to in writing, software
#    distributed under the License is distributed on an "AS IS" BASIS, WITHOUT
#    WARRANTIES OR CONDITIONS OF ANY KIND, either express or implied. See the
#    License for the specific language governing permissions and limitations
#    under the License.

"""
Handles all requests relating to volumes.
"""


from eventlet import greenthread

from nova import db
from nova import exception
from nova import flags
from nova import log as logging
from nova import quota
from nova import rpc
from nova import utils
from nova.db import base

FLAGS = flags.FLAGS
flags.DECLARE('storage_availability_zone', 'nova.volume.manager')

LOG = logging.getLogger('nova.volume')


class API(base.Base):
    """API for interacting with the volume manager."""

<<<<<<< HEAD
    def assign_to_compute(self, context, volume_id, host):
        rpc.cast(context,
                 FLAGS.scheduler_topic,
                 {"method": "assign_volume",
                  "args": {"topic": FLAGS.volume_topic,
                           "volume_id": volume_id,
                           "host": host}})

    def create(self, context, size, name, description):
=======
    def create(self, context, size, snapshot_id, name, description):
        if snapshot_id != None:
            snapshot = self.get_snapshot(context, snapshot_id)
            if snapshot['status'] != "available":
                raise exception.ApiError(
                    _("Snapshot status must be available"))
            if not size:
                size = snapshot['volume_size']

>>>>>>> 81954a61
        if quota.allowed_volumes(context, 1, size) < 1:
            pid = context.project_id
            LOG.warn(_("Quota exceeded for %(pid)s, tried to create"
                    " %(size)sG volume") % locals())
            raise quota.QuotaError(_("Volume quota exceeded. You cannot "
                                     "create a volume of size %sG") % size)

        options = {
            'size': size,
            'user_id': context.user_id,
            'project_id': context.project_id,
            'snapshot_id': snapshot_id,
            'availability_zone': FLAGS.storage_availability_zone,
            'status': "creating",
            'attach_status': "detached",
            'display_name': name,
            'display_description': description}

        volume = self.db.volume_create(context, options)
        rpc.cast(context,
                 FLAGS.scheduler_topic,
                 {"method": "create_volume",
                  "args": {"topic": FLAGS.volume_topic,
                           "volume_id": volume['id'],
                           "snapshot_id": snapshot_id}})
        return volume

    # TODO(yamahata): eliminate dumb polling
    def wait_creation(self, context, volume_id):
        while True:
            volume = self.get(context, volume_id)
            if volume['status'] != 'creating':
                return
            greenthread.sleep(1)

    def delete(self, context, volume_id):
        volume = self.get(context, volume_id)
        if volume['status'] != "available":
            raise exception.ApiError(_("Volume status must be available"))
        now = utils.utcnow()
        self.db.volume_update(context, volume_id, {'status': 'deleting',
                                                   'terminated_at': now})
        host = volume['host'] # TODO(tim.simpson): Is this correct?
        rpc.cast(context,
                 self.db.queue_get_for(context, FLAGS.volume_topic, host),
                 {"method": "delete_volume",
                  "args": {"volume_id": volume_id}})

    def delete_volume_when_available(self, context, volume_id, time_out):
        host = self.get(context, volume_id)['host']
        rpc.cast(context,
                 self.db.queue_get_for(context, FLAGS.volume_topic, host),
                 {"method": "delete_volume_when_available",
                  "args": {"volume_id": volume_id,
                           "time_out": time_out}})

    def update(self, context, volume_id, fields):
        self.db.volume_update(context, volume_id, fields)

    def get(self, context, volume_id):
        rv = self.db.volume_get(context, volume_id)
        return dict(rv.iteritems())

    def get_all(self, context):
        if context.is_admin:
            return self.db.volume_get_all(context)
        return self.db.volume_get_all_by_project(context, context.project_id)

    def get_snapshot(self, context, snapshot_id):
        rv = self.db.snapshot_get(context, snapshot_id)
        return dict(rv.iteritems())

    def get_all_snapshots(self, context):
        if context.is_admin:
            return self.db.snapshot_get_all(context)
        return self.db.snapshot_get_all_by_project(context, context.project_id)

    def check_attach(self, context, volume_id):
        volume = self.get(context, volume_id)
        # TODO(vish): abstract status checking?
        if volume['status'] != "available":
            raise exception.ApiError(_("Volume status must be available"))
        if volume['attach_status'] == "attached":
            raise exception.ApiError(_("Volume is already attached"))

    def check_detach(self, context, volume_id):
        volume = self.get(context, volume_id)
        # TODO(vish): abstract status checking?
        if volume['status'] == "available":
            raise exception.ApiError(_("Volume is already detached"))

<<<<<<< HEAD
    def unassign_from_compute(self, context, volume_id, host):
        rpc.cast(context,
                 FLAGS.scheduler_topic,
                 {"method": "unassign_volume",
                  "args": {"topic": FLAGS.volume_topic,
                           "volume_id": volume_id,
                           "host": host}})
=======
    def remove_from_compute(self, context, volume_id, host):
        """Remove volume from specified compute host."""
        rpc.call(context,
                 self.db.queue_get_for(context, FLAGS.compute_topic, host),
                 {"method": "remove_volume",
                  "args": {'volume_id': volume_id}})

    def create_snapshot(self, context, volume_id, name, description):
        volume = self.get(context, volume_id)
        if volume['status'] != "available":
            raise exception.ApiError(_("Volume status must be available"))

        options = {
            'volume_id': volume_id,
            'user_id': context.user_id,
            'project_id': context.project_id,
            'status': "creating",
            'progress': '0%',
            'volume_size': volume['size'],
            'display_name': name,
            'display_description': description}

        snapshot = self.db.snapshot_create(context, options)
        rpc.cast(context,
                 FLAGS.scheduler_topic,
                 {"method": "create_snapshot",
                  "args": {"topic": FLAGS.volume_topic,
                           "volume_id": volume_id,
                           "snapshot_id": snapshot['id']}})
        return snapshot

    def delete_snapshot(self, context, snapshot_id):
        snapshot = self.get_snapshot(context, snapshot_id)
        if snapshot['status'] != "available":
            raise exception.ApiError(_("Snapshot status must be available"))
        self.db.snapshot_update(context, snapshot_id, {'status': 'deleting'})
        rpc.cast(context,
                 FLAGS.scheduler_topic,
                 {"method": "delete_snapshot",
                  "args": {"topic": FLAGS.volume_topic,
                           "snapshot_id": snapshot_id}})
>>>>>>> 81954a61
<|MERGE_RESOLUTION|>--- conflicted
+++ resolved
@@ -41,7 +41,6 @@
 class API(base.Base):
     """API for interacting with the volume manager."""
 
-<<<<<<< HEAD
     def assign_to_compute(self, context, volume_id, host):
         rpc.cast(context,
                  FLAGS.scheduler_topic,
@@ -50,8 +49,6 @@
                            "volume_id": volume_id,
                            "host": host}})
 
-    def create(self, context, size, name, description):
-=======
     def create(self, context, size, snapshot_id, name, description):
         if snapshot_id != None:
             snapshot = self.get_snapshot(context, snapshot_id)
@@ -61,7 +58,6 @@
             if not size:
                 size = snapshot['volume_size']
 
->>>>>>> 81954a61
         if quota.allowed_volumes(context, 1, size) < 1:
             pid = context.project_id
             LOG.warn(_("Quota exceeded for %(pid)s, tried to create"
@@ -153,7 +149,6 @@
         if volume['status'] == "available":
             raise exception.ApiError(_("Volume is already detached"))
 
-<<<<<<< HEAD
     def unassign_from_compute(self, context, volume_id, host):
         rpc.cast(context,
                  FLAGS.scheduler_topic,
@@ -161,13 +156,6 @@
                   "args": {"topic": FLAGS.volume_topic,
                            "volume_id": volume_id,
                            "host": host}})
-=======
-    def remove_from_compute(self, context, volume_id, host):
-        """Remove volume from specified compute host."""
-        rpc.call(context,
-                 self.db.queue_get_for(context, FLAGS.compute_topic, host),
-                 {"method": "remove_volume",
-                  "args": {'volume_id': volume_id}})
 
     def create_snapshot(self, context, volume_id, name, description):
         volume = self.get(context, volume_id)
@@ -202,5 +190,4 @@
                  FLAGS.scheduler_topic,
                  {"method": "delete_snapshot",
                   "args": {"topic": FLAGS.volume_topic,
-                           "snapshot_id": snapshot_id}})
->>>>>>> 81954a61
+                           "snapshot_id": snapshot_id}})