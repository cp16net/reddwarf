--- conflicted
+++ resolved
@@ -27,11 +27,7 @@
 from nova.virt import driver
 from nova.virt import fake
 from nova.virt import hyperv
-<<<<<<< HEAD
-from nova.virt import libvirt_conn
 from nova.virt import openvz_conn
-=======
->>>>>>> db18a792
 from nova.virt import vmwareapi_conn
 from nova.virt import xenapi_conn
 from nova.virt.libvirt import connection as libvirt_conn
