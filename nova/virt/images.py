--- conflicted
+++ resolved
@@ -85,18 +85,12 @@
                                                                      url_path)
     headers['Authorization'] = 'AWS %s:%s' % (access, signature)
 
-<<<<<<< HEAD
     if sys.platform.startswith('win'):
         return _fetch_image_no_curl(url, path, headers)
     else:
         cmd = ['/usr/bin/curl', '--fail', '--silent', url]
-        for (k,v) in headers.iteritems():
-            cmd += ['-H', '%s: %s' % (k,v)]
-=======
-    cmd = ['/usr/bin/curl', '--fail', '--silent', url]
-    for (k, v) in headers.iteritems():
-        cmd += ['-H', '%s: %s' % (k, v)]
->>>>>>> 87265fd2
+        for (k, v) in headers.iteritems():
+            cmd += ['-H', '%s: %s' % (k, v)]
 
         cmd += ['-o', path]
         return process.SharedPool().execute(executable=cmd[0], args=cmd[1:])
