# vim: tabstop=4 shiftwidth=4 softtabstop=4

# Copyright 2010 United States Government as represented by the
# Administrator of the National Aeronautics and Space Administration.
# All Rights Reserved.
#
#    Licensed under the Apache License, Version 2.0 (the "License"); you may
#    not use this file except in compliance with the License. You may obtain
#    a copy of the License at
#
#         http://www.apache.org/licenses/LICENSE-2.0
#
#    Unless required by applicable law or agreed to in writing, software
#    distributed under the License is distributed on an "AS IS" BASIS, WITHOUT
#    WARRANTIES OR CONDITIONS OF ANY KIND, either express or implied. See the
#    License for the specific language governing permissions and limitations
#    under the License.

"""Defines interface for DB access.

The underlying driver is loaded as a :class:`LazyPluggable`.

**Related Flags**

:db_backend:  string to lookup in the list of LazyPluggable backends.
              `sqlalchemy` is the only supported backend right now.

:sql_connection:  string specifying the sqlalchemy connection to use, like:
                  `sqlite:///var/lib/nova/nova.sqlite`.

:enable_new_services:  when adding a new service to the database, is it in the
                       pool of available hardware (Default: True)

"""

from nova import exception
from nova import flags
from nova import utils


FLAGS = flags.FLAGS
flags.DEFINE_string('db_backend', 'sqlalchemy',
                    'The backend to use for db')
flags.DEFINE_boolean('enable_new_services', True,
                     'Services to be added to the available pool on create')
flags.DEFINE_string('instance_name_template', 'instance-%08x',
                    'Template string to be used to generate instance names')
flags.DEFINE_string('volume_name_template', 'volume-%08x',
                    'Template string to be used to generate instance names')
flags.DEFINE_string('snapshot_name_template', 'snapshot-%08x',
                    'Template string to be used to generate snapshot names')


IMPL = utils.LazyPluggable(FLAGS['db_backend'],
                           sqlalchemy='nova.db.sqlalchemy.api')


class NoMoreBlades(exception.Error):
    """No more available blades."""
    pass


class NoMoreNetworks(exception.Error):
    """No more available networks."""
    pass


class NoMoreTargets(exception.Error):
    """No more available blades"""
    pass


###################


def service_destroy(context, instance_id):
    """Destroy the service or raise if it does not exist."""
    return IMPL.service_destroy(context, instance_id)


def service_get(context, service_id):
    """Get a service or raise if it does not exist."""
    return IMPL.service_get(context, service_id)


def service_get_by_host_and_topic(context, host, topic):
    """Get a service by host it's on and topic it listens to."""
    return IMPL.service_get_by_host_and_topic(context, host, topic)


def service_get_all(context, disabled=None):
    """Get all services."""
    return IMPL.service_get_all(context, disabled)


def service_get_all_by_topic(context, topic):
    """Get all services for a given topic."""
    return IMPL.service_get_all_by_topic(context, topic)


def service_get_all_by_host(context, host):
    """Get all services for a given host."""
    return IMPL.service_get_all_by_host(context, host)


def service_get_all_compute_by_host(context, host):
    """Get all compute services for a given host."""
    return IMPL.service_get_all_compute_by_host(context, host)


def service_get_all_compute_sorted(context):
    """Get all compute services sorted by instance count.

    :returns: a list of (Service, instance_count) tuples.

    """
    return IMPL.service_get_all_compute_sorted(context)

def service_get_all_compute_memory(context):
    """Return a list of service nodes and the memory used at each.

    Most available memory is returned first.

    """
    return IMPL.service_get_all_compute_memory(context)

def service_get_all_network_sorted(context):
    """Get all network services sorted by network count.

    :returns: a list of (Service, network_count) tuples.

    """
    return IMPL.service_get_all_network_sorted(context)


def service_get_all_volume_sorted(context):
    """Get all volume services sorted by volume count.

    :returns: a list of (Service, volume_count) tuples.

    """
    return IMPL.service_get_all_volume_sorted(context)


def service_get_by_args(context, host, binary):
    """Get the state of an service by node name and binary."""
    return IMPL.service_get_by_args(context, host, binary)


def service_create(context, values):
    """Create a service from the values dictionary."""
    return IMPL.service_create(context, values)


def service_update(context, service_id, values):
    """Set the given properties on an service and update it.

    Raises NotFound if service does not exist.

    """
    return IMPL.service_update(context, service_id, values)


###################


def compute_node_get(context, compute_id, session=None):
    """Get an computeNode or raise if it does not exist."""
    return IMPL.compute_node_get(context, compute_id)


def compute_node_create(context, values):
    """Create a computeNode from the values dictionary."""
    return IMPL.compute_node_create(context, values)


def compute_node_update(context, compute_id, values):
    """Set the given properties on an computeNode and update it.

    Raises NotFound if computeNode does not exist.

    """

    return IMPL.compute_node_update(context, compute_id, values)


###################


def certificate_create(context, values):
    """Create a certificate from the values dictionary."""
    return IMPL.certificate_create(context, values)


def certificate_destroy(context, certificate_id):
    """Destroy the certificate or raise if it does not exist."""
    return IMPL.certificate_destroy(context, certificate_id)


def certificate_get_all_by_project(context, project_id):
    """Get all certificates for a project."""
    return IMPL.certificate_get_all_by_project(context, project_id)


def certificate_get_all_by_user(context, user_id):
    """Get all certificates for a user."""
    return IMPL.certificate_get_all_by_user(context, user_id)


def certificate_get_all_by_user_and_project(context, user_id, project_id):
    """Get all certificates for a user and project."""
    return IMPL.certificate_get_all_by_user_and_project(context,
                                                        user_id,
                                                        project_id)


def certificate_update(context, certificate_id, values):
    """Set the given properties on an certificate and update it.

    Raises NotFound if service does not exist.

    """
    return IMPL.certificate_update(context, certificate_id, values)


###################

def floating_ip_get(context, id):
    return IMPL.floating_ip_get(context, id)


def floating_ip_allocate_address(context, project_id):
    """Allocate free floating ip and return the address.

    Raises if one is not available.

    """
    return IMPL.floating_ip_allocate_address(context, project_id)


def floating_ip_create(context, values):
    """Create a floating ip from the values dictionary."""
    return IMPL.floating_ip_create(context, values)


def floating_ip_count_by_project(context, project_id):
    """Count floating ips used by project."""
    return IMPL.floating_ip_count_by_project(context, project_id)


def floating_ip_deallocate(context, address):
    """Deallocate an floating ip by address."""
    return IMPL.floating_ip_deallocate(context, address)


def floating_ip_destroy(context, address):
    """Destroy the floating_ip or raise if it does not exist."""
    return IMPL.floating_ip_destroy(context, address)


def floating_ip_disassociate(context, address):
    """Disassociate an floating ip from a fixed ip by address.

    :returns: the address of the existing fixed ip.

    """
    return IMPL.floating_ip_disassociate(context, address)


def floating_ip_fixed_ip_associate(context, floating_address, fixed_address):
    """Associate an floating ip to a fixed_ip by address."""
    return IMPL.floating_ip_fixed_ip_associate(context,
                                               floating_address,
                                               fixed_address)


def floating_ip_get_all(context):
    """Get all floating ips."""
    return IMPL.floating_ip_get_all(context)


def floating_ip_get_all_by_host(context, host):
    """Get all floating ips by host."""
    return IMPL.floating_ip_get_all_by_host(context, host)


def floating_ip_get_all_by_project(context, project_id):
    """Get all floating ips by project."""
    return IMPL.floating_ip_get_all_by_project(context, project_id)


def floating_ip_get_by_address(context, address):
    """Get a floating ip by address or raise if it doesn't exist."""
    return IMPL.floating_ip_get_by_address(context, address)


def floating_ip_update(context, address, values):
    """Update a floating ip by address or raise if it doesn't exist."""
    return IMPL.floating_ip_update(context, address, values)


def floating_ip_set_auto_assigned(context, address):
    """Set auto_assigned flag to floating ip"""
    return IMPL.floating_ip_set_auto_assigned(context, address)

####################


def migration_update(context, id, values):
    """Update a migration instance."""
    return IMPL.migration_update(context, id, values)


def migration_create(context, values):
    """Create a migration record."""
    return IMPL.migration_create(context, values)


def migration_get(context, migration_id):
    """Finds a migration by the id."""
    return IMPL.migration_get(context, migration_id)


def migration_get_by_instance_and_status(context, instance_uuid, status):
    """Finds a migration by the instance uuid its migrating."""
    return IMPL.migration_get_by_instance_and_status(context, instance_uuid,
            status)


####################


def fixed_ip_associate(context, address, instance_id):
    """Associate fixed ip to instance.

    Raises if fixed ip is not available.

    """
    return IMPL.fixed_ip_associate(context, address, instance_id)


def fixed_ip_associate_pool(context, network_id, instance_id=None, host=None):
    """Find free ip in network and associate it to instance or host.

    Raises if one is not available.

    """
    return IMPL.fixed_ip_associate_pool(context, network_id,
                                        instance_id, host)


def fixed_ip_create(context, values):
    """Create a fixed ip from the values dictionary."""
    return IMPL.fixed_ip_create(context, values)


def fixed_ip_disassociate(context, address):
    """Disassociate a fixed ip from an instance by address."""
    return IMPL.fixed_ip_disassociate(context, address)


def fixed_ip_disassociate_all_by_timeout(context, host, time):
    """Disassociate old fixed ips from host."""
    return IMPL.fixed_ip_disassociate_all_by_timeout(context, host, time)


def fixed_ip_get_all(context):
    """Get all defined fixed ips."""
    return IMPL.fixed_ip_get_all(context)


def fixed_ip_get_all_by_instance_host(context, host):
    """Get all allocated fixed ips filtered by instance host."""
    return IMPL.fixed_ip_get_all_instance_by_host(context, host)


def fixed_ip_get_by_address(context, address):
    """Get a fixed ip by address or raise if it does not exist."""
    return IMPL.fixed_ip_get_by_address(context, address)


def fixed_ip_get_by_instance(context, instance_id):
    """Get fixed ips by instance or raise if none exist."""
    return IMPL.fixed_ip_get_by_instance(context, instance_id)


<<<<<<< HEAD
def fixed_ip_get_by_instance_for_network(context, instance_id, bridge_name):
    """Get fixed ips for instance on a certain network bridge."""
    return IMPL.fixed_ip_get_by_instance_for_network(context, instance_id,
                                                     bridge_name)
=======
def fixed_ip_get_by_network_host(context, network_id, host):
    """Get fixed ip for a host in a network."""
    return IMPL.fixed_ip_get_by_network_host(context, network_id, host)
>>>>>>> b031b4d4


def fixed_ip_get_by_virtual_interface(context, vif_id):
    """Get fixed ips by virtual interface or raise if none exist."""
    return IMPL.fixed_ip_get_by_virtual_interface(context, vif_id)


def fixed_ip_get_instance(context, address):
    """Get an instance for a fixed ip by address."""
    return IMPL.fixed_ip_get_instance(context, address)


def fixed_ip_get_instance_v6(context, address):
    return IMPL.fixed_ip_get_instance_v6(context, address)


def fixed_ip_get_network(context, address):
    """Get a network for a fixed ip by address."""
    return IMPL.fixed_ip_get_network(context, address)


def fixed_ip_update(context, address, values):
    """Create a fixed ip from the values dictionary."""
    return IMPL.fixed_ip_update(context, address, values)


####################


def virtual_interface_create(context, values):
    """Create a virtual interface record in the database."""
    return IMPL.virtual_interface_create(context, values)


def virtual_interface_update(context, vif_id, values):
    """Update a virtual interface record in the database."""
    return IMPL.virtual_interface_update(context, vif_id, values)


def virtual_interface_get(context, vif_id):
    """Gets a virtual interface from the table,"""
    return IMPL.virtual_interface_get(context, vif_id)


def virtual_interface_get_by_address(context, address):
    """Gets a virtual interface from the table filtering on address."""
    return IMPL.virtual_interface_get_by_address(context, address)


def virtual_interface_get_by_fixed_ip(context, fixed_ip_id):
    """Gets the virtual interface fixed_ip is associated with."""
    return IMPL.virtual_interface_get_by_fixed_ip(context, fixed_ip_id)


def virtual_interface_get_by_instance(context, instance_id):
    """Gets all virtual_interfaces for instance."""
    return IMPL.virtual_interface_get_by_instance(context, instance_id)


def virtual_interface_get_by_instance_and_network(context, instance_id,
                                                           network_id):
    """Gets all virtual interfaces for instance."""
    return IMPL.virtual_interface_get_by_instance_and_network(context,
                                                              instance_id,
                                                              network_id)


def virtual_interface_get_by_network(context, network_id):
    """Gets all virtual interfaces on network."""
    return IMPL.virtual_interface_get_by_network(context, network_id)


def virtual_interface_delete(context, vif_id):
    """Delete virtual interface record from the database."""
    return IMPL.virtual_interface_delete(context, vif_id)


def virtual_interface_delete_by_instance(context, instance_id):
    """Delete virtual interface records associated with instance."""
    return IMPL.virtual_interface_delete_by_instance(context, instance_id)


####################


def instance_create(context, values):
    """Create an instance from the values dictionary."""
    return IMPL.instance_create(context, values)


def instance_data_get_for_project(context, project_id):
    """Get (instance_count, total_cores, total_ram) for project."""
    return IMPL.instance_data_get_for_project(context, project_id)


def instance_destroy(context, instance_id):
    """Destroy the instance or raise if it does not exist."""
    return IMPL.instance_destroy(context, instance_id)


def instance_stop(context, instance_id):
    """Stop the instance or raise if it does not exist."""
    return IMPL.instance_stop(context, instance_id)


def instance_get_by_uuid(context, uuid):
    """Get an instance or raise if it does not exist."""
    return IMPL.instance_get_by_uuid(context, uuid)


def instance_get(context, instance_id):
    """Get an instance or raise if it does not exist."""
    return IMPL.instance_get(context, instance_id)


def instance_get_all(context):
    """Get all instances."""
    return IMPL.instance_get_all(context)

def instance_state_get_all_by_user(context, user_id):
    """Return a dictionary mapping instance ids to states for a user."""
    return IMPL.instance_state_get_all_by_user(context, user_id)

def instance_get_active_by_window(context, begin, end=None):
    """Get instances active during a certain time window."""
    return IMPL.instance_get_active_by_window(context, begin, end)


def instance_get_all_by_user(context, user_id):
    """Get all instances."""
    return IMPL.instance_get_all_by_user(context, user_id)


def instance_get_all_by_project(context, project_id):
    """Get all instance belonging to a project."""
    return IMPL.instance_get_all_by_project(context, project_id)


def instance_get_all_by_host(context, host):
    """Get all instance belonging to a host."""
    return IMPL.instance_get_all_by_host(context, host)


def instance_get_all_by_reservation(context, reservation_id):
    """Get all instance belonging to a reservation."""
    return IMPL.instance_get_all_by_reservation(context, reservation_id)


def instance_get_fixed_addresses(context, instance_id):
    """Get the fixed ip address of an instance."""
    return IMPL.instance_get_fixed_addresses(context, instance_id)


def instance_get_fixed_addresses_v6(context, instance_id):
    return IMPL.instance_get_fixed_addresses_v6(context, instance_id)


def instance_get_floating_address(context, instance_id):
    """Get the first floating ip address of an instance."""
    return IMPL.instance_get_floating_address(context, instance_id)


def instance_get_project_vpn(context, project_id):
    """Get a vpn instance by project or return None."""
    return IMPL.instance_get_project_vpn(context, project_id)


def instance_set_state(context, instance_id, state, description=None):
    """Set the state of an instance."""
    return IMPL.instance_set_state(context, instance_id, state, description)


def instance_update(context, instance_id, values):
    """Set the given properties on an instance and update it.

    Raises NotFound if instance does not exist.

    """
    return IMPL.instance_update(context, instance_id, values)


def instance_add_security_group(context, instance_id, security_group_id):
    """Associate the given security group with the given instance."""
    return IMPL.instance_add_security_group(context, instance_id,
                                            security_group_id)


def instance_get_vcpu_sum_by_host_and_project(context, hostname, proj_id):
    """Get instances.vcpus by host and project."""
    return IMPL.instance_get_vcpu_sum_by_host_and_project(context,
                                                          hostname,
                                                          proj_id)


def instance_get_memory_sum_by_host_and_project(context, hostname, proj_id):
    """Get amount of memory by host and project."""
    return IMPL.instance_get_memory_sum_by_host_and_project(context,
                                                            hostname,
                                                            proj_id)


def instance_get_disk_sum_by_host_and_project(context, hostname, proj_id):
    """Get total amount of disk by host and project."""
    return IMPL.instance_get_disk_sum_by_host_and_project(context,
                                                          hostname,
                                                          proj_id)


def instance_action_create(context, values):
    """Create an instance action from the values dictionary."""
    return IMPL.instance_action_create(context, values)


def instance_get_actions(context, instance_id):
    """Get instance actions by instance id."""
    return IMPL.instance_get_actions(context, instance_id)


###################


def key_pair_create(context, values):
    """Create a key_pair from the values dictionary."""
    return IMPL.key_pair_create(context, values)


def key_pair_destroy(context, user_id, name):
    """Destroy the key_pair or raise if it does not exist."""
    return IMPL.key_pair_destroy(context, user_id, name)


def key_pair_destroy_all_by_user(context, user_id):
    """Destroy all key_pairs by user."""
    return IMPL.key_pair_destroy_all_by_user(context, user_id)


def key_pair_get(context, user_id, name):
    """Get a key_pair or raise if it does not exist."""
    return IMPL.key_pair_get(context, user_id, name)


def key_pair_get_all_by_user(context, user_id):
    """Get all key_pairs by user."""
    return IMPL.key_pair_get_all_by_user(context, user_id)


####################


def network_associate(context, project_id, force=False):
    """Associate a free network to a project."""
    return IMPL.network_associate(context, project_id, force)


def network_count(context):
    """Return the number of networks."""
    return IMPL.network_count(context)


def network_count_allocated_ips(context, network_id):
    """Return the number of allocated non-reserved ips in the network."""
    return IMPL.network_count_allocated_ips(context, network_id)


def network_count_available_ips(context, network_id):
    """Return the number of available ips in the network."""
    return IMPL.network_count_available_ips(context, network_id)


def network_count_reserved_ips(context, network_id):
    """Return the number of reserved ips in the network."""
    return IMPL.network_count_reserved_ips(context, network_id)


def network_create_safe(context, values):
    """Create a network from the values dict.

    The network is only returned if the create succeeds. If the create violates
    constraints because the network already exists, no exception is raised.

    """
    return IMPL.network_create_safe(context, values)


def network_delete_safe(context, network_id):
    """Delete network with key network_id.

    This method assumes that the network is not associated with any project

    """
    return IMPL.network_delete_safe(context, network_id)


def network_create_fixed_ips(context, network_id, num_vpn_clients):
    """Create the ips for the network, reserving sepecified ips."""
    return IMPL.network_create_fixed_ips(context, network_id, num_vpn_clients)


def network_disassociate(context, network_id):
    """Disassociate the network from project or raise if it does not exist."""
    return IMPL.network_disassociate(context, network_id)


def network_disassociate_all(context):
    """Disassociate all networks from projects."""
    return IMPL.network_disassociate_all(context)


def network_get(context, network_id):
    """Get an network or raise if it does not exist."""
    return IMPL.network_get(context, network_id)


def network_get_all(context):
    """Return all defined networks."""
    return IMPL.network_get_all(context)


# pylint: disable=C0103
def network_get_associated_fixed_ips(context, network_id):
    """Get all network's ips that have been associated."""
    return IMPL.network_get_associated_fixed_ips(context, network_id)


def network_get_by_bridge(context, bridge):
    """Get a network by bridge or raise if it does not exist."""
    return IMPL.network_get_by_bridge(context, bridge)


def network_get_by_cidr(context, cidr):
    """Get a network by cidr or raise if it does not exist"""
    return IMPL.network_get_by_cidr(context, cidr)


def network_get_by_instance(context, instance_id):
    """Get a network by instance id or raise if it does not exist."""
    return IMPL.network_get_by_instance(context, instance_id)


def network_get_all_by_instance(context, instance_id):
    """Get all networks by instance id or raise if none exist."""
    return IMPL.network_get_all_by_instance(context, instance_id)


def network_get_all_by_host(context, host):
    """All networks for which the given host is the network host."""
    return IMPL.network_get_all_by_host(context, host)


def network_get_index(context, network_id):
    """Get non-conflicting index for network."""
    return IMPL.network_get_index(context, network_id)


def network_get_vpn_ip(context, network_id):
    """Get non-conflicting index for network."""
    return IMPL.network_get_vpn_ip(context, network_id)


def network_set_cidr(context, network_id, cidr):
    """Set the Classless Inner Domain Routing for the network."""
    return IMPL.network_set_cidr(context, network_id, cidr)


def network_set_host(context, network_id, host_id):
    """Safely set the host for network."""
    return IMPL.network_set_host(context, network_id, host_id)


def network_update(context, network_id, values):
    """Set the given properties on an network and update it.

    Raises NotFound if network does not exist.

    """
    return IMPL.network_update(context, network_id, values)


###################


def queue_get_for(context, topic, physical_node_id):
    """Return a channel to send a message to a node with a topic."""
    return IMPL.queue_get_for(context, topic, physical_node_id)


###################


def export_device_count(context):
    """Return count of export devices."""
    return IMPL.export_device_count(context)


def export_device_create_safe(context, values):
    """Create an export_device from the values dictionary.

    The device is not returned. If the create violates the unique
    constraints because the shelf_id and blade_id already exist,
    no exception is raised.

    """
    return IMPL.export_device_create_safe(context, values)


###################


def iscsi_target_count_by_host(context, host):
    """Return count of export devices."""
    return IMPL.iscsi_target_count_by_host(context, host)


def iscsi_target_create_safe(context, values):
    """Create an iscsi_target from the values dictionary.

    The device is not returned. If the create violates the unique
    constraints because the iscsi_target and host already exist,
    no exception is raised.

    """
    return IMPL.iscsi_target_create_safe(context, values)


###############


def auth_token_destroy(context, token_id):
    """Destroy an auth token."""
    return IMPL.auth_token_destroy(context, token_id)


def auth_token_get(context, token_hash):
    """Retrieves a token given the hash representing it."""
    return IMPL.auth_token_get(context, token_hash)


def auth_token_update(context, token_hash, values):
    """Updates a token given the hash representing it."""
    return IMPL.auth_token_update(context, token_hash, values)


def auth_token_create(context, token):
    """Creates a new token."""
    return IMPL.auth_token_create(context, token)


###################


def quota_create(context, project_id, resource, limit):
    """Create a quota for the given project and resource."""
    return IMPL.quota_create(context, project_id, resource, limit)


def quota_get(context, project_id, resource):
    """Retrieve a quota or raise if it does not exist."""
    return IMPL.quota_get(context, project_id, resource)


def quota_get_all_by_project(context, project_id):
    """Retrieve all quotas associated with a given project."""
    return IMPL.quota_get_all_by_project(context, project_id)


def quota_update(context, project_id, resource, limit):
    """Update a quota or raise if it does not exist."""
    return IMPL.quota_update(context, project_id, resource, limit)


def quota_destroy(context, project_id, resource):
    """Destroy the quota or raise if it does not exist."""
    return IMPL.quota_destroy(context, project_id, resource)


def quota_destroy_all_by_project(context, project_id):
    """Destroy all quotas associated with a given project."""
    return IMPL.quota_get_all_by_project(context, project_id)


###################


def volume_allocate_shelf_and_blade(context, volume_id):
    """Atomically allocate a free shelf and blade from the pool."""
    return IMPL.volume_allocate_shelf_and_blade(context, volume_id)


def volume_allocate_iscsi_target(context, volume_id, host):
    """Atomically allocate a free iscsi_target from the pool."""
    return IMPL.volume_allocate_iscsi_target(context, volume_id, host)


def volume_attached(context, volume_id, instance_id, mountpoint):
    """Ensure that a volume is set as attached."""
    return IMPL.volume_attached(context, volume_id, instance_id, mountpoint)


def volume_create(context, values):
    """Create a volume from the values dictionary."""
    return IMPL.volume_create(context, values)


def volume_data_get_for_project(context, project_id):
    """Get (volume_count, gigabytes) for project."""
    return IMPL.volume_data_get_for_project(context, project_id)


def volume_destroy(context, volume_id):
    """Destroy the volume or raise if it does not exist."""
    return IMPL.volume_destroy(context, volume_id)


def volume_detached(context, volume_id):
    """Ensure that a volume is set as detached."""
    return IMPL.volume_detached(context, volume_id)


def volume_get(context, volume_id):
    """Get a volume or raise if it does not exist."""
    return IMPL.volume_get(context, volume_id)


def volume_get_all(context):
    """Get all volumes."""
    return IMPL.volume_get_all(context)


def volume_get_all_by_host(context, host):
    """Get all volumes belonging to a host."""
    return IMPL.volume_get_all_by_host(context, host)


def volume_get_all_by_instance(context, instance_id):
    """Get all volumes belonging to a instance."""
    return IMPL.volume_get_all_by_instance(context, instance_id)


def volume_get_all_by_project(context, project_id):
    """Get all volumes belonging to a project."""
    return IMPL.volume_get_all_by_project(context, project_id)


def volume_get_by_ec2_id(context, ec2_id):
    """Get a volume by ec2 id."""
    return IMPL.volume_get_by_ec2_id(context, ec2_id)


def volume_get_instance(context, volume_id):
    """Get the instance that a volume is attached to."""
    return IMPL.volume_get_instance(context, volume_id)


def volume_get_shelf_and_blade(context, volume_id):
    """Get the shelf and blade allocated to the volume."""
    return IMPL.volume_get_shelf_and_blade(context, volume_id)


def volume_get_iscsi_target_num(context, volume_id):
    """Get the target num (tid) allocated to the volume."""
    return IMPL.volume_get_iscsi_target_num(context, volume_id)


def volume_update(context, volume_id, values):
    """Set the given properties on an volume and update it.

    Raises NotFound if volume does not exist.

    """
    return IMPL.volume_update(context, volume_id, values)


####################


def snapshot_create(context, values):
    """Create a snapshot from the values dictionary."""
    return IMPL.snapshot_create(context, values)


def snapshot_destroy(context, snapshot_id):
    """Destroy the snapshot or raise if it does not exist."""
    return IMPL.snapshot_destroy(context, snapshot_id)


def snapshot_get(context, snapshot_id):
    """Get a snapshot or raise if it does not exist."""
    return IMPL.snapshot_get(context, snapshot_id)


def snapshot_get_all(context):
    """Get all snapshots."""
    return IMPL.snapshot_get_all(context)


def snapshot_get_all_by_project(context, project_id):
    """Get all snapshots belonging to a project."""
    return IMPL.snapshot_get_all_by_project(context, project_id)


def snapshot_update(context, snapshot_id, values):
    """Set the given properties on an snapshot and update it.

    Raises NotFound if snapshot does not exist.

    """
    return IMPL.snapshot_update(context, snapshot_id, values)


####################


def block_device_mapping_create(context, values):
    """Create an entry of block device mapping"""
    return IMPL.block_device_mapping_create(context, values)


def block_device_mapping_update(context, bdm_id, values):
    """Update an entry of block device mapping"""
    return IMPL.block_device_mapping_update(context, bdm_id, values)


def block_device_mapping_update_or_create(context, values):
    """Update an entry of block device mapping.
    If not existed, create a new entry"""
    return IMPL.block_device_mapping_update_or_create(context, values)


def block_device_mapping_get_all_by_instance(context, instance_id):
    """Get all block device mapping belonging to a instance"""
    return IMPL.block_device_mapping_get_all_by_instance(context, instance_id)


def block_device_mapping_destroy(context, bdm_id):
    """Destroy the block device mapping."""
    return IMPL.block_device_mapping_destroy(context, bdm_id)


def block_device_mapping_destroy_by_instance_and_volume(context, instance_id,
                                                        volume_id):
    """Destroy the block device mapping or raise if it does not exist."""
    return IMPL.block_device_mapping_destroy_by_instance_and_volume(
        context, instance_id, volume_id)


####################


def security_group_get_all(context):
    """Get all security groups."""
    return IMPL.security_group_get_all(context)


def security_group_get(context, security_group_id):
    """Get security group by its id."""
    return IMPL.security_group_get(context, security_group_id)


def security_group_get_by_name(context, project_id, group_name):
    """Returns a security group with the specified name from a project."""
    return IMPL.security_group_get_by_name(context, project_id, group_name)


def security_group_get_by_project(context, project_id):
    """Get all security groups belonging to a project."""
    return IMPL.security_group_get_by_project(context, project_id)


def security_group_get_by_instance(context, instance_id):
    """Get security groups to which the instance is assigned."""
    return IMPL.security_group_get_by_instance(context, instance_id)


def security_group_exists(context, project_id, group_name):
    """Indicates if a group name exists in a project."""
    return IMPL.security_group_exists(context, project_id, group_name)


def security_group_create(context, values):
    """Create a new security group."""
    return IMPL.security_group_create(context, values)


def security_group_destroy(context, security_group_id):
    """Deletes a security group."""
    return IMPL.security_group_destroy(context, security_group_id)


def security_group_destroy_all(context):
    """Deletes a security group."""
    return IMPL.security_group_destroy_all(context)


####################


def security_group_rule_create(context, values):
    """Create a new security group."""
    return IMPL.security_group_rule_create(context, values)


def security_group_rule_get_by_security_group(context, security_group_id):
    """Get all rules for a a given security group."""
    return IMPL.security_group_rule_get_by_security_group(context,
                                                          security_group_id)


def security_group_rule_get_by_security_group_grantee(context,
                                                      security_group_id):
    """Get all rules that grant access to the given security group."""
    return IMPL.security_group_rule_get_by_security_group_grantee(context,
                                                             security_group_id)


def security_group_rule_destroy(context, security_group_rule_id):
    """Deletes a security group rule."""
    return IMPL.security_group_rule_destroy(context, security_group_rule_id)


###################


def provider_fw_rule_create(context, rule):
    """Add a firewall rule at the provider level (all hosts & instances)."""
    return IMPL.provider_fw_rule_create(context, rule)


def provider_fw_rule_get_all(context):
    """Get all provider-level firewall rules."""
    return IMPL.provider_fw_rule_get_all(context)


def provider_fw_rule_get_all_by_cidr(context, cidr):
    """Get all provider-level firewall rules."""
    return IMPL.provider_fw_rule_get_all_by_cidr(context, cidr)


def provider_fw_rule_destroy(context, rule_id):
    """Delete a provider firewall rule from the database."""
    return IMPL.provider_fw_rule_destroy(context, rule_id)


###################


def user_get(context, id):
    """Get user by id."""
    return IMPL.user_get(context, id)


def user_get_by_uid(context, uid):
    """Get user by uid."""
    return IMPL.user_get_by_uid(context, uid)


def user_get_by_access_key(context, access_key):
    """Get user by access key."""
    return IMPL.user_get_by_access_key(context, access_key)


def user_create(context, values):
    """Create a new user."""
    return IMPL.user_create(context, values)


def user_delete(context, id):
    """Delete a user."""
    return IMPL.user_delete(context, id)


def user_get_all(context):
    """Create a new user."""
    return IMPL.user_get_all(context)


def user_add_role(context, user_id, role):
    """Add another global role for user."""
    return IMPL.user_add_role(context, user_id, role)


def user_remove_role(context, user_id, role):
    """Remove global role from user."""
    return IMPL.user_remove_role(context, user_id, role)


def user_get_roles(context, user_id):
    """Get global roles for user."""
    return IMPL.user_get_roles(context, user_id)


def user_add_project_role(context, user_id, project_id, role):
    """Add project role for user."""
    return IMPL.user_add_project_role(context, user_id, project_id, role)


def user_remove_project_role(context, user_id, project_id, role):
    """Remove project role from user."""
    return IMPL.user_remove_project_role(context, user_id, project_id, role)


def user_get_roles_for_project(context, user_id, project_id):
    """Return list of roles a user holds on project."""
    return IMPL.user_get_roles_for_project(context, user_id, project_id)


def user_update(context, user_id, values):
    """Update user."""
    return IMPL.user_update(context, user_id, values)


###################


def project_get(context, id):
    """Get project by id."""
    return IMPL.project_get(context, id)


def project_create(context, values):
    """Create a new project."""
    return IMPL.project_create(context, values)


def project_add_member(context, project_id, user_id):
    """Add user to project."""
    return IMPL.project_add_member(context, project_id, user_id)


def project_get_all(context):
    """Get all projects."""
    return IMPL.project_get_all(context)


def project_get_by_user(context, user_id):
    """Get all projects of which the given user is a member."""
    return IMPL.project_get_by_user(context, user_id)


def project_remove_member(context, project_id, user_id):
    """Remove the given user from the given project."""
    return IMPL.project_remove_member(context, project_id, user_id)


def project_update(context, project_id, values):
    """Update Remove the given user from the given project."""
    return IMPL.project_update(context, project_id, values)


def project_delete(context, project_id):
    """Delete project."""
    return IMPL.project_delete(context, project_id)


def project_get_networks(context, project_id, associate=True):
    """Return the network associated with the project.

    If associate is true, it will attempt to associate a new
    network if one is not found, otherwise it returns None.

    """
    return IMPL.project_get_networks(context, project_id, associate)


def project_get_networks_v6(context, project_id):
    return IMPL.project_get_networks_v6(context, project_id)


###################


def console_pool_create(context, values):
    """Create console pool."""
    return IMPL.console_pool_create(context, values)


def console_pool_get(context, pool_id):
    """Get a console pool."""
    return IMPL.console_pool_get(context, pool_id)


def console_pool_get_by_host_type(context, compute_host, proxy_host,
                                  console_type):
    """Fetch a console pool for a given proxy host, compute host, and type."""
    return IMPL.console_pool_get_by_host_type(context,
                                              compute_host,
                                              proxy_host,
                                              console_type)


def console_pool_get_all_by_host_type(context, host, console_type):
    """Fetch all pools for given proxy host and type."""
    return IMPL.console_pool_get_all_by_host_type(context,
                                                  host,
                                                  console_type)


def console_create(context, values):
    """Create a console."""
    return IMPL.console_create(context, values)


def console_delete(context, console_id):
    """Delete a console."""
    return IMPL.console_delete(context, console_id)


def console_get_by_pool_instance(context, pool_id, instance_id):
    """Get console entry for a given instance and pool."""
    return IMPL.console_get_by_pool_instance(context, pool_id, instance_id)


def console_get_all_by_instance(context, instance_id):
    """Get consoles for a given instance."""
    return IMPL.console_get_all_by_instance(context, instance_id)


def console_get(context, console_id, instance_id=None):
    """Get a specific console (possibly on a given instance)."""
    return IMPL.console_get(context, console_id, instance_id)


    ##################


def instance_type_create(context, values):
    """Create a new instance type."""
    return IMPL.instance_type_create(context, values)


def instance_type_get_all(context, inactive=False):
    """Get all instance types."""
    return IMPL.instance_type_get_all(context, inactive)


def instance_type_get(context, id):
    """Get instance type by id."""
    return IMPL.instance_type_get(context, id)


def instance_type_get_by_name(context, name):
    """Get instance type by name."""
    return IMPL.instance_type_get_by_name(context, name)


def instance_type_get_by_flavor_id(context, id):
    """Get instance type by name."""
    return IMPL.instance_type_get_by_flavor_id(context, id)


def instance_type_destroy(context, name):
    """Delete a instance type."""
    return IMPL.instance_type_destroy(context, name)


def instance_type_purge(context, name):
    """Purges (removes) an instance type from DB.

    Use instance_type_destroy for most cases

    """
    return IMPL.instance_type_purge(context, name)


####################


def zone_create(context, values):
    """Create a new child Zone entry."""
    return IMPL.zone_create(context, values)


def zone_update(context, zone_id, values):
    """Update a child Zone entry."""
    return IMPL.zone_update(context, zone_id, values)


def zone_delete(context, zone_id):
    """Delete a child Zone."""
    return IMPL.zone_delete(context, zone_id)


def zone_get(context, zone_id):
    """Get a specific child Zone."""
    return IMPL.zone_get(context, zone_id)


def zone_get_all(context):
    """Get all child Zones."""
    return IMPL.zone_get_all(context)


####################


def instance_metadata_get(context, instance_id):
    """Get all metadata for an instance."""
    return IMPL.instance_metadata_get(context, instance_id)


def instance_metadata_delete(context, instance_id, key):
    """Delete the given metadata item."""
    IMPL.instance_metadata_delete(context, instance_id, key)


def instance_metadata_update_or_create(context, instance_id, metadata):
    """Create or update instance metadata."""
    IMPL.instance_metadata_update_or_create(context, instance_id, metadata)


####################


def agent_build_create(context, values):
    """Create a new agent build entry."""
    return IMPL.agent_build_create(context, values)


def agent_build_get_by_triple(context, hypervisor, os, architecture):
    """Get agent build by hypervisor/OS/architecture triple."""
    return IMPL.agent_build_get_by_triple(context, hypervisor, os,
            architecture)


def agent_build_get_all(context):
    """Get all agent builds."""
    return IMPL.agent_build_get_all(context)


def agent_build_destroy(context, agent_update_id):
    """Destroy agent build entry."""
    IMPL.agent_build_destroy(context, agent_update_id)


def agent_build_update(context, agent_build_id, values):
    """Update agent build entry."""
    IMPL.agent_build_update(context, agent_build_id, values)


####################


def instance_type_extra_specs_get(context, instance_type_id):
    """Get all extra specs for an instance type."""
    return IMPL.instance_type_extra_specs_get(context, instance_type_id)


def instance_type_extra_specs_delete(context, instance_type_id, key):
    """Delete the given extra specs item."""
    IMPL.instance_type_extra_specs_delete(context, instance_type_id, key)


def instance_type_extra_specs_update_or_create(context, instance_type_id,
                                               extra_specs):
    """Create or update instance type extra specs. This adds or modifies the
    key/value pairs specified in the extra specs dict argument"""
    IMPL.instance_type_extra_specs_update_or_create(context, instance_type_id,
                                                    extra_specs)<|MERGE_RESOLUTION|>--- conflicted
+++ resolved
@@ -384,16 +384,15 @@
     return IMPL.fixed_ip_get_by_instance(context, instance_id)
 
 
-<<<<<<< HEAD
 def fixed_ip_get_by_instance_for_network(context, instance_id, bridge_name):
     """Get fixed ips for instance on a certain network bridge."""
     return IMPL.fixed_ip_get_by_instance_for_network(context, instance_id,
                                                      bridge_name)
-=======
+
+
 def fixed_ip_get_by_network_host(context, network_id, host):
     """Get fixed ip for a host in a network."""
     return IMPL.fixed_ip_get_by_network_host(context, network_id, host)
->>>>>>> b031b4d4
 
 
 def fixed_ip_get_by_virtual_interface(context, vif_id):
