--- conflicted
+++ resolved
@@ -481,11 +481,7 @@
 
     def __cert_subject(self, uid):
         # FIXME(ja) - this should be pulled from a global configuration
-<<<<<<< HEAD
-        return "/C=US/ST=California/L=Mountain_View/O=Anso_Labs/OU=Nova_Dev/CN=%s-%s" % (uid, str(datetime.datetime.utcnow().isoformat()))
-=======
         return "/C=US/ST=California/L=MountainView/O=AnsoLabs/OU=NovaDev/CN=%s-%s" % (uid, str(datetime.datetime.utcnow().isoformat()))
->>>>>>> 80fb730d
 
 
 class LDAPWrapper(object):
