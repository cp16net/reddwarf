--- conflicted
+++ resolved
@@ -430,14 +430,10 @@
         image_ref = kwargs.get('image_ref')
         instance_ref.image_ref = image_ref
         instance_ref.injected_files = kwargs.get('injected_files', [])
-<<<<<<< HEAD
         network_info = self.network_api.get_instance_nw_info(context,
                                                               instance_ref)
         bd_mapping = self._setup_block_device_mapping(context, instance_id)
         self.driver.spawn(instance_ref, network_info, bd_mapping)
-=======
-        self.driver.spawn(instance_ref, network_info)
->>>>>>> 48a6bf42
 
         self._update_image_ref(context, instance_id, image_ref)
         self._update_launched_at(context, instance_id)
