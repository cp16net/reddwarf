# vim: tabstop=4 shiftwidth=4 softtabstop=4

# Copyright 2010 United States Government as represented by the
# Administrator of the National Aeronautics and Space Administration.
# Copyright 2011 Piston Cloud Computing, Inc.
# All Rights Reserved.
#
#    Licensed under the Apache License, Version 2.0 (the "License"); you may
#    not use this file except in compliance with the License. You may obtain
#    a copy of the License at
#
#         http://www.apache.org/licenses/LICENSE-2.0
#
#    Unless required by applicable law or agreed to in writing, software
#    distributed under the License is distributed on an "AS IS" BASIS, WITHOUT
#    WARRANTIES OR CONDITIONS OF ANY KIND, either express or implied. See the
#    License for the specific language governing permissions and limitations
#    under the License.

"""Handles all requests relating to instances (guest vms)."""

import eventlet
import novaclient
import re
import time

from nova import block_device
from nova import db
from nova import exception
from nova import flags
import nova.image
from nova import log as logging
from nova import network
from nova import quota
from nova import rpc
from nova import utils
from nova import volume
from nova.compute import instance_types
from nova.compute import power_state
from nova.compute.utils import terminate_volumes
from nova.scheduler import api as scheduler_api
from nova.db import base


LOG = logging.getLogger('nova.compute.api')


FLAGS = flags.FLAGS
flags.DECLARE('vncproxy_topic', 'nova.vnc')
flags.DEFINE_integer('find_host_timeout', 30,
                     'Timeout after NN seconds when looking for a host.')


def generate_default_hostname(instance):
    """Default function to generate a hostname given an instance reference."""
    display_name = instance['display_name']
    if display_name is None:
        return 'server_%d' % (instance['id'],)
    table = ''
    deletions = ''
    for i in xrange(256):
        c = chr(i)
        if ('a' <= c <= 'z') or ('0' <= c <= '9') or (c == '-'):
            table += c
        elif c == ' ':
            table += '_'
        elif ('A' <= c <= 'Z'):
            table += c.lower()
        else:
            table += '\0'
            deletions += c
    if isinstance(display_name, unicode):
        display_name = display_name.encode('latin-1', 'ignore')
    return display_name.translate(table, deletions)


def _is_able_to_shutdown(instance, instance_id):
    states = {'terminating': "Instance %s is already being terminated",
              'migrating': "Instance %s is being migrated",
              'stopping': "Instance %s is being stopped"}
    msg = states.get(instance['state_description'])
    if msg:
        LOG.warning(_(msg), instance_id)
        return False

    return True


class API(base.Base):
    """API for interacting with the compute manager."""

    def __init__(self, image_service=None, network_api=None,
                 volume_api=None, hostname_factory=generate_default_hostname,
                 **kwargs):
        self.image_service = image_service or \
                nova.image.get_default_image_service()

        if not network_api:
            network_api = network.API()
        self.network_api = network_api
        if not volume_api:
            volume_api = volume.API()
        self.volume_api = volume_api
        self.hostname_factory = hostname_factory
        super(API, self).__init__(**kwargs)

    def _check_injected_file_quota(self, context, injected_files):
        """Enforce quota limits on injected files.

        Raises a QuotaError if any limit is exceeded.
        """
        if injected_files is None:
            return
        limit = quota.allowed_injected_files(context, len(injected_files))
        if len(injected_files) > limit:
            raise quota.QuotaError(code="OnsetFileLimitExceeded")
        path_limit = quota.allowed_injected_file_path_bytes(context)
        for path, content in injected_files:
            if len(path) > path_limit:
                raise quota.QuotaError(code="OnsetFilePathLimitExceeded")
            content_limit = quota.allowed_injected_file_content_bytes(
                                                    context, len(content))
            if len(content) > content_limit:
                raise quota.QuotaError(code="OnsetFileContentLimitExceeded")

    def _check_metadata_properties_quota(self, context, metadata=None):
        """Enforce quota limits on metadata properties."""
        if not metadata:
            metadata = {}
        num_metadata = len(metadata)
        quota_metadata = quota.allowed_metadata_items(context, num_metadata)
        if quota_metadata < num_metadata:
            pid = context.project_id
            msg = _("Quota exceeded for %(pid)s, tried to set "
                    "%(num_metadata)s metadata properties") % locals()
            LOG.warn(msg)
            raise quota.QuotaError(msg, "MetadataLimitExceeded")

        # Because metadata is stored in the DB, we hard-code the size limits
        # In future, we may support more variable length strings, so we act
        #  as if this is quota-controlled for forwards compatibility
        for k, v in metadata.iteritems():
            if len(k) > 255 or len(v) > 255:
                pid = context.project_id
                msg = _("Quota exceeded for %(pid)s, metadata property "
                        "key or value too long") % locals()
                LOG.warn(msg)
                raise quota.QuotaError(msg, "MetadataLimitExceeded")

    def _check_requested_networks(self, context, requested_networks):
        """ Check if the networks requested belongs to the project
            and the fixed IP address for each network provided is within
            same the network block
        """
        if requested_networks is None:
            return

        self.network_api.validate_networks(context, requested_networks)

    def _check_create_parameters(self, context, instance_type,
               image_href, kernel_id=None, ramdisk_id=None,
               min_count=None, max_count=None,
               display_name='', display_description='',
               key_name=None, key_data=None, security_group='default',
               availability_zone=None, user_data=None, metadata=None,
               injected_files=None, admin_password=None, zone_blob=None,
<<<<<<< HEAD
               reservation_id=None, access_ip_v4=None, access_ip_v6=None,
               requested_networks=None):
=======
               reservation_id=None, config_drive=None,):
>>>>>>> 4c267451
        """Verify all the input parameters regardless of the provisioning
        strategy being performed."""

        if not instance_type:
            instance_type = instance_types.get_default_instance_type()
        if not min_count:
            min_count = 1
        if not max_count:
            max_count = min_count
        if not metadata:
            metadata = {}

        num_instances = quota.allowed_instances(context, max_count,
                                                instance_type)
        if num_instances < min_count:
            pid = context.project_id
            LOG.warn(_("Quota exceeded for %(pid)s,"
                    " tried to run %(min_count)s instances") % locals())
            if num_instances <= 0:
                message = _("Instance quota exceeded. You cannot run any "
                            "more instances of this type.")
            else:
                message = _("Instance quota exceeded. You can only run %s "
                            "more instances of this type.") % num_instances
            raise quota.QuotaError(message, "InstanceLimitExceeded")

        self._check_metadata_properties_quota(context, metadata)
        self._check_injected_file_quota(context, injected_files)
        self._check_requested_networks(context, requested_networks)

        (image_service, image_id) = nova.image.get_image_service(image_href)
        image = image_service.show(context, image_id)

        config_drive_id = None
        if config_drive and config_drive is not True:
            # config_drive is volume id
            config_drive, config_drive_id = None, config_drive

        os_type = None
        if 'properties' in image and 'os_type' in image['properties']:
            os_type = image['properties']['os_type']
        architecture = None
        if 'properties' in image and 'arch' in image['properties']:
            architecture = image['properties']['arch']
        vm_mode = None
        if 'properties' in image and 'vm_mode' in image['properties']:
            vm_mode = image['properties']['vm_mode']

        if kernel_id is None:
            kernel_id = image['properties'].get('kernel_id', None)
        if ramdisk_id is None:
            ramdisk_id = image['properties'].get('ramdisk_id', None)
        # FIXME(sirp): is there a way we can remove null_kernel?
        # No kernel and ramdisk for raw images
        if kernel_id == str(FLAGS.null_kernel):
            kernel_id = None
            ramdisk_id = None
            LOG.debug(_("Creating a raw instance"))
        # Make sure we have access to kernel and ramdisk (if not raw)
        logging.debug("Using Kernel=%s, Ramdisk=%s" %
                       (kernel_id, ramdisk_id))
        if kernel_id:
            image_service.show(context, kernel_id)
        if ramdisk_id:
            image_service.show(context, ramdisk_id)
        if config_drive_id:
            image_service.show(context, config_drive_id)

        self.ensure_default_security_group(context)

        if key_data is None and key_name:
            key_pair = db.key_pair_get(context, context.user_id, key_name)
            key_data = key_pair['public_key']

        if reservation_id is None:
            reservation_id = utils.generate_uid('r')

        root_device_name = block_device.properties_root_device_name(
            image['properties'])

        base_options = {
            'reservation_id': reservation_id,
            'image_ref': image_href,
            'kernel_id': kernel_id or '',
            'ramdisk_id': ramdisk_id or '',
            'config_drive_id': config_drive_id or '',
            'config_drive': config_drive or '',
            'state': 0,
            'state_description': 'scheduling',
            'user_id': context.user_id,
            'project_id': context.project_id,
            'launch_time': time.strftime('%Y-%m-%dT%H:%M:%SZ', time.gmtime()),
            'instance_type_id': instance_type['id'],
            'memory_mb': instance_type['memory_mb'],
            'vcpus': instance_type['vcpus'],
            'local_gb': instance_type['local_gb'],
            'display_name': display_name,
            'display_description': display_description,
            'user_data': user_data or '',
            'key_name': key_name,
            'key_data': key_data,
            'locked': False,
            'metadata': metadata,
            'access_ip_v4': access_ip_v4,
            'access_ip_v6': access_ip_v6,
            'availability_zone': availability_zone,
            'os_type': os_type,
            'architecture': architecture,
            'vm_mode': vm_mode,
            'root_device_name': root_device_name}

        return (num_instances, base_options, image)

    @staticmethod
    def _ephemeral_size(instance_type, ephemeral_name):
        num = block_device.ephemeral_num(ephemeral_name)

        # TODO(yamahata): ephemeralN where N > 0
        # Only ephemeral0 is allowed for now because InstanceTypes
        # table only allows single local disk, local_gb.
        # In order to enhance it, we need to add a new columns to
        # instance_types table.
        if num > 0:
            return 0

        return instance_type.get('local_gb')

    def _update_image_block_device_mapping(self, elevated_context,
                                           instance_type, instance_id,
                                           mappings):
        """tell vm driver to create ephemeral/swap device at boot time by
        updating BlockDeviceMapping
        """
        instance_type = (instance_type or
                         instance_types.get_default_instance_type())

        for bdm in block_device.mappings_prepend_dev(mappings):
            LOG.debug(_("bdm %s"), bdm)

            virtual_name = bdm['virtual']
            if virtual_name == 'ami' or virtual_name == 'root':
                continue

            if not block_device.is_swap_or_ephemeral(virtual_name):
                continue

            size = 0
            if virtual_name == 'swap':
                size = instance_type.get('swap', 0)
            elif block_device.is_ephemeral(virtual_name):
                size = self._ephemeral_size(instance_type, virtual_name)

            if size == 0:
                continue

            values = {
                'instance_id': instance_id,
                'device_name': bdm['device'],
                'virtual_name': virtual_name,
                'volume_size': size}
            self.db.block_device_mapping_update_or_create(elevated_context,
                                                          values)

    def _update_block_device_mapping(self, elevated_context,
                                     instance_type, instance_id,
                                     block_device_mapping):
        """tell vm driver to attach volume at boot time by updating
        BlockDeviceMapping
        """
        LOG.debug(_("block_device_mapping %s"), block_device_mapping)
        for bdm in block_device_mapping:
            assert 'device_name' in bdm

            values = {'instance_id': instance_id}
            for key in ('device_name', 'delete_on_termination', 'virtual_name',
                        'snapshot_id', 'volume_id', 'volume_size',
                        'no_device'):
                values[key] = bdm.get(key)

            virtual_name = bdm.get('virtual_name')
            if (virtual_name is not None and
                block_device.is_ephemeral(virtual_name)):
                size = self._ephemeral_size(instance_type, virtual_name)
                if size == 0:
                    continue
                values['volume_size'] = size

            # NOTE(yamahata): NoDevice eliminates devices defined in image
            #                 files by command line option.
            #                 (--block-device-mapping)
            if virtual_name == 'NoDevice':
                values['no_device'] = True
                for k in ('delete_on_termination', 'volume_id',
                          'snapshot_id', 'volume_id', 'volume_size',
                          'virtual_name'):
                    values[k] = None

            self.db.block_device_mapping_update_or_create(elevated_context,
                                                          values)

    def create_db_entry_for_new_instance(self, context, instance_type, image,
            base_options, security_group, block_device_mapping, num=1):
        """Create an entry in the DB for this new instance,
        including any related table updates (such as security group,
        etc).

        This will called by create() in the majority of situations,
        but create_all_at_once() style Schedulers may initiate the call.
        If you are changing this method, be sure to update both
        call paths.
        """
        instance = dict(launch_index=num, **base_options)
        instance = self.db.instance_create(context, instance)
        instance_id = instance['id']

        elevated = context.elevated()
        if security_group is None:
            security_group = ['default']
        if not isinstance(security_group, list):
            security_group = [security_group]

        security_groups = []
        for security_group_name in security_group:
            group = db.security_group_get_by_name(context,
                                                  context.project_id,
                                                  security_group_name)
            security_groups.append(group['id'])

        for security_group_id in security_groups:
            self.db.instance_add_security_group(elevated,
                                                instance_id,
                                                security_group_id)

        # BlockDeviceMapping table
        self._update_image_block_device_mapping(elevated, instance_type,
            instance_id, image['properties'].get('mappings', []))
        self._update_block_device_mapping(elevated, instance_type, instance_id,
            image['properties'].get('block_device_mapping', []))
        # override via command line option
        self._update_block_device_mapping(elevated, instance_type, instance_id,
                                          block_device_mapping)

        # Set sane defaults if not specified
        updates = {}
        if (not hasattr(instance, 'display_name') or
                instance.display_name is None):
            updates['display_name'] = "Server %s" % instance_id
            instance['display_name'] = updates['display_name']
        updates['hostname'] = self.hostname_factory(instance)

        instance = self.update(context, instance_id, **updates)
        return instance

    def _ask_scheduler_to_create_instance(self, context, base_options,
                                          instance_type, zone_blob,
                                          availability_zone, injected_files,
                                          admin_password, image,
                                          instance_id=None, num_instances=1,
                                          requested_networks=None):
        """Send the run_instance request to the schedulers for processing."""
        pid = context.project_id
        uid = context.user_id
        if instance_id:
            LOG.debug(_("Casting to scheduler for %(pid)s/%(uid)s's"
                    " instance %(instance_id)s (single-shot)") % locals())
        else:
            LOG.debug(_("Casting to scheduler for %(pid)s/%(uid)s's"
                    " (all-at-once)") % locals())

        request_spec = {
            'image': image,
            'instance_properties': base_options,
            'instance_type': instance_type,
            'filter': None,
            'blob': zone_blob,
            'num_instances': num_instances,
        }

        rpc.cast(context,
                 FLAGS.scheduler_topic,
                 {"method": "run_instance",
                  "args": {"topic": FLAGS.compute_topic,
                           "instance_id": instance_id,
                           "request_spec": request_spec,
                           "availability_zone": availability_zone,
                           "admin_password": admin_password,
                           "injected_files": injected_files,
                           "requested_networks": requested_networks}})

    def create_all_at_once(self, context, instance_type,
               image_href, kernel_id=None, ramdisk_id=None,
               min_count=None, max_count=None,
               display_name='', display_description='',
               key_name=None, key_data=None, security_group='default',
               availability_zone=None, user_data=None, metadata=None,
               injected_files=None, admin_password=None, zone_blob=None,
               reservation_id=None, block_device_mapping=None,
<<<<<<< HEAD
               access_ip_v4=None, access_ip_v6=None,
               requested_networks=None):
=======
               config_drive=None):
>>>>>>> 4c267451
        """Provision the instances by passing the whole request to
        the Scheduler for execution. Returns a Reservation ID
        related to the creation of all of these instances."""

        if not metadata:
            metadata = {}

        num_instances, base_options, image = self._check_create_parameters(
                               context, instance_type,
                               image_href, kernel_id, ramdisk_id,
                               min_count, max_count,
                               display_name, display_description,
                               key_name, key_data, security_group,
                               availability_zone, user_data, metadata,
                               injected_files, admin_password, zone_blob,
<<<<<<< HEAD
                               reservation_id, access_ip_v4, access_ip_v6,
                               requested_networks)
=======
                               reservation_id, config_drive)
>>>>>>> 4c267451

        self._ask_scheduler_to_create_instance(context, base_options,
                                      instance_type, zone_blob,
                                      availability_zone, injected_files,
                                      admin_password, image,
                                      num_instances=num_instances,
                                      requested_networks=requested_networks)

        return base_options['reservation_id']

    def create(self, context, instance_type,
               image_href, kernel_id=None, ramdisk_id=None,
               min_count=None, max_count=None,
               display_name='', display_description='',
               key_name=None, key_data=None, security_group='default',
               availability_zone=None, user_data=None, metadata=None,
               injected_files=None, admin_password=None, zone_blob=None,
               reservation_id=None, block_device_mapping=None,
<<<<<<< HEAD
               access_ip_v4=None, access_ip_v6=None,
               requested_networks=None):
=======
               config_drive=None,):
>>>>>>> 4c267451
        """
        Provision the instances by sending off a series of single
        instance requests to the Schedulers. This is fine for trival
        Scheduler drivers, but may remove the effectiveness of the
        more complicated drivers.

        NOTE: If you change this method, be sure to change
        create_all_at_once() at the same time!

        Returns a list of instance dicts.
        """

        if not metadata:
            metadata = {}

        num_instances, base_options, image = self._check_create_parameters(
                               context, instance_type,
                               image_href, kernel_id, ramdisk_id,
                               min_count, max_count,
                               display_name, display_description,
                               key_name, key_data, security_group,
                               availability_zone, user_data, metadata,
                               injected_files, admin_password, zone_blob,
<<<<<<< HEAD
                               reservation_id, access_ip_v4, access_ip_v6,
                               requested_networks)
=======
                               reservation_id, config_drive)
>>>>>>> 4c267451

        block_device_mapping = block_device_mapping or []
        instances = []
        LOG.debug(_("Going to run %s instances..."), num_instances)
        for num in range(num_instances):
            instance = self.create_db_entry_for_new_instance(context,
                                    instance_type, image,
                                    base_options, security_group,
                                    block_device_mapping, num=num)
            instances.append(instance)
            instance_id = instance['id']

            self._ask_scheduler_to_create_instance(context, base_options,
                                        instance_type, zone_blob,
                                        availability_zone, injected_files,
                                        admin_password, image,
                                        instance_id=instance_id,
                                        requested_networks=requested_networks)

        return [dict(x.iteritems()) for x in instances]

    def has_finished_migration(self, context, instance_uuid):
        """Returns true if an instance has a finished migration."""
        try:
            db.migration_get_by_instance_and_status(context, instance_uuid,
                    'finished')
            return True
        except exception.NotFound:
            return False

    def ensure_default_security_group(self, context):
        """Ensure that a context has a security group.

        Creates a security group for the security context if it does not
        already exist.

        :param context: the security context
        """
        try:
            db.security_group_get_by_name(context, context.project_id,
                                          'default')
        except exception.NotFound:
            values = {'name': 'default',
                      'description': 'default',
                      'user_id': context.user_id,
                      'project_id': context.project_id}
            db.security_group_create(context, values)

    def trigger_security_group_rules_refresh(self, context, security_group_id):
        """Called when a rule is added to or removed from a security_group."""

        security_group = self.db.security_group_get(context, security_group_id)

        hosts = set()
        for instance in security_group['instances']:
            if instance['host'] is not None:
                hosts.add(instance['host'])

        for host in hosts:
            rpc.cast(context,
                     self.db.queue_get_for(context, FLAGS.compute_topic, host),
                     {"method": "refresh_security_group_rules",
                      "args": {"security_group_id": security_group.id}})

    def trigger_security_group_members_refresh(self, context, group_ids):
        """Called when a security group gains a new or loses a member.

        Sends an update request to each compute node for whom this is
        relevant.
        """
        # First, we get the security group rules that reference these groups as
        # the grantee..
        security_group_rules = set()
        for group_id in group_ids:
            security_group_rules.update(
                self.db.security_group_rule_get_by_security_group_grantee(
                                                                     context,
                                                                     group_id))

        # ..then we distill the security groups to which they belong..
        security_groups = set()
        for rule in security_group_rules:
            security_group = self.db.security_group_get(
                                                    context,
                                                    rule['parent_group_id'])
            security_groups.add(security_group)

        # ..then we find the instances that are members of these groups..
        instances = set()
        for security_group in security_groups:
            for instance in security_group['instances']:
                instances.add(instance)

        # ...then we find the hosts where they live...
        hosts = set()
        for instance in instances:
            if instance['host']:
                hosts.add(instance['host'])

        # ...and finally we tell these nodes to refresh their view of this
        # particular security group.
        for host in hosts:
            rpc.cast(context,
                     self.db.queue_get_for(context, FLAGS.compute_topic, host),
                     {"method": "refresh_security_group_members",
                      "args": {"security_group_id": group_id}})

    def trigger_provider_fw_rules_refresh(self, context):
        """Called when a rule is added to or removed from a security_group"""

        hosts = [x['host'] for (x, idx)
                           in db.service_get_all_compute_sorted(context)]
        for host in hosts:
            rpc.cast(context,
                     self.db.queue_get_for(context, FLAGS.compute_topic, host),
                     {'method': 'refresh_provider_fw_rules', 'args': {}})

    def _is_security_group_associated_with_server(self, security_group,
                                                instance_id):
        """Check if the security group is already associated
           with the instance. If Yes, return True.
        """

        if not security_group:
            return False

        instances = security_group.get('instances')
        if not instances:
            return False

        inst_id = None
        for inst_id in (instance['id'] for instance in instances \
                        if instance_id == instance['id']):
            return True

        return False

    def add_security_group(self, context, instance_id, security_group_name):
        """Add security group to the instance"""
        security_group = db.security_group_get_by_name(context,
                                                       context.project_id,
                                                       security_group_name)
        # check if the server exists
        inst = db.instance_get(context, instance_id)
        #check if the security group is associated with the server
        if self._is_security_group_associated_with_server(security_group,
                                                        instance_id):
            raise exception.SecurityGroupExistsForInstance(
                                        security_group_id=security_group['id'],
                                        instance_id=instance_id)

        #check if the instance is in running state
        if inst['state'] != power_state.RUNNING:
            raise exception.InstanceNotRunning(instance_id=instance_id)

        db.instance_add_security_group(context.elevated(),
                                       instance_id,
                                       security_group['id'])
        rpc.cast(context,
             db.queue_get_for(context, FLAGS.compute_topic, inst['host']),
             {"method": "refresh_security_group_rules",
              "args": {"security_group_id": security_group['id']}})

    def remove_security_group(self, context, instance_id, security_group_name):
        """Remove the security group associated with the instance"""
        security_group = db.security_group_get_by_name(context,
                                                       context.project_id,
                                                       security_group_name)
        # check if the server exists
        inst = db.instance_get(context, instance_id)
        #check if the security group is associated with the server
        if not self._is_security_group_associated_with_server(security_group,
                                                        instance_id):
            raise exception.SecurityGroupNotExistsForInstance(
                                    security_group_id=security_group['id'],
                                    instance_id=instance_id)

        #check if the instance is in running state
        if inst['state'] != power_state.RUNNING:
            raise exception.InstanceNotRunning(instance_id=instance_id)

        db.instance_remove_security_group(context.elevated(),
                                       instance_id,
                                       security_group['id'])
        rpc.cast(context,
             db.queue_get_for(context, FLAGS.compute_topic, inst['host']),
             {"method": "refresh_security_group_rules",
              "args": {"security_group_id": security_group['id']}})

    @scheduler_api.reroute_compute("update")
    def update(self, context, instance_id, **kwargs):
        """Updates the instance in the datastore.

        :param context: The security context
        :param instance_id: ID of the instance to update
        :param kwargs: All additional keyword args are treated
                       as data fields of the instance to be
                       updated

        :returns: None
        """
        rv = self.db.instance_update(context, instance_id, kwargs)
        return dict(rv.iteritems())

    def _get_instance(self, context, instance_id, action_str):
        try:
            return self.get(context, instance_id)
        except exception.NotFound:
            LOG.warning(_("Instance %(instance_id)s was not found during "
                          "%(action_str)s") %
                        {'instance_id': instance_id, 'action_str': action_str})
            raise

    @scheduler_api.reroute_compute("delete")
    def delete(self, context, instance_id):
        """Terminate an instance."""
        LOG.debug(_("Going to try to terminate %s"), instance_id)
        instance = self._get_instance(context, instance_id, 'terminating')

        if not _is_able_to_shutdown(instance, instance_id):
            return

        self.update(context,
                    instance['id'],
                    state_description='terminating',
                    state=0,
                    terminated_at=utils.utcnow())

        host = instance['host']
        if host:
            self._cast_compute_message('terminate_instance', context,
                    instance_id, host)
        else:
            terminate_volumes(self.db, context, instance_id)
            self.db.instance_destroy(context, instance_id)

    @scheduler_api.reroute_compute("stop")
    def stop(self, context, instance_id):
        """Stop an instance."""
        LOG.debug(_("Going to try to stop %s"), instance_id)

        instance = self._get_instance(context, instance_id, 'stopping')
        if not _is_able_to_shutdown(instance, instance_id):
            return

        self.update(context,
                    instance['id'],
                    state_description='stopping',
                    state=power_state.NOSTATE,
                    terminated_at=utils.utcnow())

        host = instance['host']
        if host:
            self._cast_compute_message('stop_instance', context,
                    instance_id, host)

    def start(self, context, instance_id):
        """Start an instance."""
        LOG.debug(_("Going to try to start %s"), instance_id)
        instance = self._get_instance(context, instance_id, 'starting')
        if instance['state_description'] != 'stopped':
            _state_description = instance['state_description']
            LOG.warning(_("Instance %(instance_id)s is not "
                          "stopped(%(_state_description)s)") % locals())
            return

        # TODO(yamahata): injected_files isn't supported right now.
        #                 It is used only for osapi. not for ec2 api.
        #                 availability_zone isn't used by run_instance.
        rpc.cast(context,
                 FLAGS.scheduler_topic,
                 {"method": "start_instance",
                  "args": {"topic": FLAGS.compute_topic,
                           "instance_id": instance_id}})

    def get(self, context, instance_id):
        """Get a single instance with the given instance_id."""
        # NOTE(sirp): id used to be exclusively integer IDs; now we're
        # accepting both UUIDs and integer IDs. The handling of this
        # is done in db/sqlalchemy/api/instance_get
        if utils.is_uuid_like(instance_id):
            uuid = instance_id
            instance = self.db.instance_get_by_uuid(context, uuid)
        else:
            instance = self.db.instance_get(context, instance_id)
        return dict(instance.iteritems())

    @scheduler_api.reroute_compute("get")
    def routing_get(self, context, instance_id):
        """A version of get with special routing characteristics.

        Use this method instead of get() if this is the only operation you
        intend to to. It will route to novaclient.get if the instance is not
        found.
        """
        return self.get(context, instance_id)

    def get_all(self, context, search_opts=None):
        """Get all instances filtered by one of the given parameters.

        If there is no filter and the context is an admin, it will retreive
        all instances in the system.
        """

        if search_opts is None:
            search_opts = {}

        LOG.debug(_("Searching by: %s") % str(search_opts))

        # Fixups for the DB call
        filters = {}

        def _remap_flavor_filter(flavor_id):
            instance_type = self.db.instance_type_get_by_flavor_id(
                    context, flavor_id)
            filters['instance_type_id'] = instance_type['id']

        def _remap_fixed_ip_filter(fixed_ip):
            # Turn fixed_ip into a regexp match. Since '.' matches
            # any character, we need to use regexp escaping for it.
            filters['ip'] = '^%s$' % fixed_ip.replace('.', '\\.')

        # search_option to filter_name mapping.
        filter_mapping = {
                'image': 'image_ref',
                'name': 'display_name',
                'instance_name': 'name',
                'recurse_zones': None,
                'flavor': _remap_flavor_filter,
                'fixed_ip': _remap_fixed_ip_filter}

        # copy from search_opts, doing various remappings as necessary
        for opt, value in search_opts.iteritems():
            # Do remappings.
            # Values not in the filter_mapping table are copied as-is.
            # If remapping is None, option is not copied
            # If the remapping is a string, it is the filter_name to use
            try:
                remap_object = filter_mapping[opt]
            except KeyError:
                filters[opt] = value
            else:
                if remap_object:
                    if isinstance(remap_object, basestring):
                        filters[remap_object] = value
                    else:
                        remap_object(value)

        recurse_zones = search_opts.get('recurse_zones', False)
        if 'reservation_id' in filters:
            recurse_zones = True

        instances = self.db.instance_get_all_by_filters(context, filters)

        if not recurse_zones:
            return instances

        # Recurse zones.  Need admin context for this.  Send along
        # the un-modified search options we received..
        admin_context = context.elevated()
        children = scheduler_api.call_zone_method(admin_context,
                "list",
                errors_to_ignore=[novaclient.exceptions.NotFound],
                novaclient_collection_name="servers",
                search_opts=search_opts)

        for zone, servers in children:
            # 'servers' can be None if a 404 was returned by a zone
            if servers is None:
                continue
            for server in servers:
                # Results are ready to send to user. No need to scrub.
                server._info['_is_precooked'] = True
                instances.append(server._info)

        return instances

    def _cast_compute_message(self, method, context, instance_id, host=None,
                              params=None):
        """Generic handler for RPC casts to compute.

        :param params: Optional dictionary of arguments to be passed to the
                       compute worker

        :returns: None
        """
        if not params:
            params = {}
        if not host:
            instance = self.get(context, instance_id)
            host = instance['host']
        queue = self.db.queue_get_for(context, FLAGS.compute_topic, host)
        params['instance_id'] = instance_id
        kwargs = {'method': method, 'args': params}
        rpc.cast(context, queue, kwargs)

    def _call_compute_message(self, method, context, instance_id, host=None,
                              params=None):
        """Generic handler for RPC calls to compute.

        :param params: Optional dictionary of arguments to be passed to the
                       compute worker

        :returns: Result returned by compute worker
        """
        if not params:
            params = {}
        if not host:
            instance = self.get(context, instance_id)
            host = instance['host']
        queue = self.db.queue_get_for(context, FLAGS.compute_topic, host)
        params['instance_id'] = instance_id
        kwargs = {'method': method, 'args': params}
        return rpc.call(context, queue, kwargs)

    def _cast_scheduler_message(self, context, args):
        """Generic handler for RPC calls to the scheduler."""
        rpc.cast(context, FLAGS.scheduler_topic, args)

    def _find_host(self, context, instance_id):
        """Find the host associated with an instance."""
        for attempts in xrange(FLAGS.find_host_timeout):
            instance = self.get(context, instance_id)
            host = instance["host"]
            if host:
                return host
            time.sleep(1)
        raise exception.Error(_("Unable to find host for Instance %s")
                                % instance_id)

    @scheduler_api.reroute_compute("backup")
    def backup(self, context, instance_id, name, backup_type, rotation,
               extra_properties=None):
        """Backup the given instance

        :param instance_id: nova.db.sqlalchemy.models.Instance.Id
        :param name: name of the backup or snapshot
            name = backup_type  # daily backups are called 'daily'
        :param rotation: int representing how many backups to keep around;
            None if rotation shouldn't be used (as in the case of snapshots)
        :param extra_properties: dict of extra image properties to include
        """
        recv_meta = self._create_image(context, instance_id, name, 'backup',
                            backup_type=backup_type, rotation=rotation,
                            extra_properties=extra_properties)
        return recv_meta

    @scheduler_api.reroute_compute("snapshot")
    def snapshot(self, context, instance_id, name, extra_properties=None):
        """Snapshot the given instance.

        :param instance_id: nova.db.sqlalchemy.models.Instance.Id
        :param name: name of the backup or snapshot
        :param extra_properties: dict of extra image properties to include

        :returns: A dict containing image metadata
        """
        return self._create_image(context, instance_id, name, 'snapshot',
                                  extra_properties=extra_properties)

    def _create_image(self, context, instance_id, name, image_type,
                      backup_type=None, rotation=None, extra_properties=None):
        """Create snapshot or backup for an instance on this host.

        :param context: security context
        :param instance_id: nova.db.sqlalchemy.models.Instance.Id
        :param name: string for name of the snapshot
        :param image_type: snapshot | backup
        :param backup_type: daily | weekly
        :param rotation: int representing how many backups to keep around;
            None if rotation shouldn't be used (as in the case of snapshots)
        :param extra_properties: dict of extra image properties to include

        """
        instance = db.api.instance_get(context, instance_id)
        properties = {'instance_uuid': instance['uuid'],
                      'user_id': str(context.user_id),
                      'image_state': 'creating',
                      'image_type': image_type,
                      'backup_type': backup_type}
        properties.update(extra_properties or {})
        sent_meta = {'name': name, 'is_public': False,
                     'status': 'creating', 'properties': properties}
        recv_meta = self.image_service.create(context, sent_meta)
        params = {'image_id': recv_meta['id'], 'image_type': image_type,
                  'backup_type': backup_type, 'rotation': rotation}
        self._cast_compute_message('snapshot_instance', context, instance_id,
                                   params=params)
        return recv_meta

    @scheduler_api.reroute_compute("reboot")
    def reboot(self, context, instance_id):
        """Reboot the given instance."""
        self._cast_compute_message('reboot_instance', context, instance_id)

    @scheduler_api.reroute_compute("rebuild")
    def rebuild(self, context, instance_id, image_href, name=None,
            metadata=None, files_to_inject=None):
        """Rebuild the given instance with the provided metadata."""
        instance = db.api.instance_get(context, instance_id)

        if instance["state"] == power_state.BUILDING:
            msg = _("Instance already building")
            raise exception.BuildInProgress(msg)

        files_to_inject = files_to_inject or []
        self._check_injected_file_quota(context, files_to_inject)

        values = {}
        if metadata is not None:
            self._check_metadata_properties_quota(context, metadata)
            values['metadata'] = metadata
        if name is not None:
            values['display_name'] = name
        self.db.instance_update(context, instance_id, values)

        rebuild_params = {
            "image_ref": image_href,
            "injected_files": files_to_inject,
        }

        self._cast_compute_message('rebuild_instance',
                                   context,
                                   instance_id,
                                   params=rebuild_params)

    @scheduler_api.reroute_compute("revert_resize")
    def revert_resize(self, context, instance_id):
        """Reverts a resize, deleting the 'new' instance in the process."""
        context = context.elevated()
        instance_ref = self._get_instance(context, instance_id,
                'revert_resize')
        migration_ref = self.db.migration_get_by_instance_and_status(context,
                instance_ref['uuid'], 'finished')
        if not migration_ref:
            raise exception.MigrationNotFoundByStatus(instance_id=instance_id,
                                                      status='finished')

        params = {'migration_id': migration_ref['id']}
        self._cast_compute_message('revert_resize', context,
                                   instance_ref['uuid'],
                                   migration_ref['dest_compute'],
                                   params=params)

        self.db.migration_update(context, migration_ref['id'],
                {'status': 'reverted'})

    @scheduler_api.reroute_compute("confirm_resize")
    def confirm_resize(self, context, instance_id):
        """Confirms a migration/resize and deletes the 'old' instance."""
        context = context.elevated()
        instance_ref = self._get_instance(context, instance_id,
                'confirm_resize')
        migration_ref = self.db.migration_get_by_instance_and_status(context,
                instance_ref['uuid'], 'finished')
        if not migration_ref:
            raise exception.MigrationNotFoundByStatus(instance_id=instance_id,
                                                      status='finished')
        params = {'migration_id': migration_ref['id']}
        self._cast_compute_message('confirm_resize', context,
                                   instance_ref['uuid'],
                                   migration_ref['source_compute'],
                                   params=params)

        self.db.migration_update(context, migration_ref['id'],
                {'status': 'confirmed'})
        self.db.instance_update(context, instance_id,
                {'host': migration_ref['dest_compute'], })

    @scheduler_api.reroute_compute("resize")
    def resize(self, context, instance_id, flavor_id=None):
        """Resize (ie, migrate) a running instance.

        If flavor_id is None, the process is considered a migration, keeping
        the original flavor_id. If flavor_id is not None, the instance should
        be migrated to a new host and resized to the new flavor_id.
        """
        instance_ref = self._get_instance(context, instance_id, 'resize')
        current_instance_type = instance_ref['instance_type']

        # If flavor_id is not provided, only migrate the instance.
        if not flavor_id:
            LOG.debug(_("flavor_id is None. Assuming migration."))
            new_instance_type = current_instance_type
        else:
            new_instance_type = self.db.instance_type_get_by_flavor_id(
                    context, flavor_id)

        current_instance_type_name = current_instance_type['name']
        new_instance_type_name = new_instance_type['name']
        LOG.debug(_("Old instance type %(current_instance_type_name)s, "
                " new instance type %(new_instance_type_name)s") % locals())
        if not new_instance_type:
            raise exception.FlavorNotFound(flavor_id=flavor_id)

        current_memory_mb = current_instance_type['memory_mb']
        new_memory_mb = new_instance_type['memory_mb']
        if current_memory_mb > new_memory_mb:
            raise exception.CannotResizeToSmallerSize()

        if (current_memory_mb == new_memory_mb) and flavor_id:
            raise exception.CannotResizeToSameSize()

        instance_ref = self._get_instance(context, instance_id, 'resize')
        self._cast_scheduler_message(context,
                    {"method": "prep_resize",
                     "args": {"topic": FLAGS.compute_topic,
                              "instance_id": instance_ref['uuid'],
                              "instance_type_id": new_instance_type['id']}})

    @scheduler_api.reroute_compute("add_fixed_ip")
    def add_fixed_ip(self, context, instance_id, network_id):
        """Add fixed_ip from specified network to given instance."""
        self._cast_compute_message('add_fixed_ip_to_instance', context,
                                   instance_id,
                                   params=dict(network_id=network_id))

    @scheduler_api.reroute_compute("remove_fixed_ip")
    def remove_fixed_ip(self, context, instance_id, address):
        """Remove fixed_ip from specified network to given instance."""
        self._cast_compute_message('remove_fixed_ip_from_instance', context,
                                   instance_id, params=dict(address=address))

    #TODO(tr3buchet): how to run this in the correct zone?
    def add_network_to_project(self, context, project_id):
        """Force adds a network to the project."""
        # this will raise if zone doesn't know about project so the decorator
        # can catch it and pass it down
        self.db.project_get(context, project_id)

        # didn't raise so this is the correct zone
        self.network_api.add_network_to_project(context, project_id)

    @scheduler_api.reroute_compute("pause")
    def pause(self, context, instance_id):
        """Pause the given instance."""
        self._cast_compute_message('pause_instance', context, instance_id)

    @scheduler_api.reroute_compute("unpause")
    def unpause(self, context, instance_id):
        """Unpause the given instance."""
        self._cast_compute_message('unpause_instance', context, instance_id)

    def _call_compute_message_for_host(self, action, context, host, params):
        """Call method deliberately designed to make host/service only calls"""
        queue = self.db.queue_get_for(context, FLAGS.compute_topic, host)
        kwargs = {'method': action, 'args': params}
        return rpc.call(context, queue, kwargs)

    def set_host_enabled(self, context, host, enabled):
        """Sets the specified host's ability to accept new instances."""
        return self._call_compute_message_for_host("set_host_enabled", context,
                host=host, params={"enabled": enabled})

    def host_power_action(self, context, host, action):
        """Reboots, shuts down or powers up the host."""
        return self._call_compute_message_for_host("host_power_action",
                context, host=host, params={"action": action})

    @scheduler_api.reroute_compute("diagnostics")
    def get_diagnostics(self, context, instance_id):
        """Retrieve diagnostics for the given instance."""
        return self._call_compute_message("get_diagnostics",
                                          context,
                                          instance_id)

    def get_actions(self, context, instance_id):
        """Retrieve actions for the given instance."""
        return self.db.instance_get_actions(context, instance_id)

    @scheduler_api.reroute_compute("suspend")
    def suspend(self, context, instance_id):
        """Suspend the given instance."""
        self._cast_compute_message('suspend_instance', context, instance_id)

    @scheduler_api.reroute_compute("resume")
    def resume(self, context, instance_id):
        """Resume the given instance."""
        self._cast_compute_message('resume_instance', context, instance_id)

    @scheduler_api.reroute_compute("rescue")
    def rescue(self, context, instance_id):
        """Rescue the given instance."""
        self._cast_compute_message('rescue_instance', context, instance_id)

    @scheduler_api.reroute_compute("unrescue")
    def unrescue(self, context, instance_id):
        """Unrescue the given instance."""
        self._cast_compute_message('unrescue_instance', context, instance_id)

    @scheduler_api.reroute_compute("set_admin_password")
    def set_admin_password(self, context, instance_id, password=None):
        """Set the root/admin password for the given instance."""
        host = self._find_host(context, instance_id)

        rpc.cast(context,
                 self.db.queue_get_for(context, FLAGS.compute_topic, host),
                 {"method": "set_admin_password",
                  "args": {"instance_id": instance_id, "new_pass": password}})

    def inject_file(self, context, instance_id):
        """Write a file to the given instance."""
        self._cast_compute_message('inject_file', context, instance_id)

    def get_ajax_console(self, context, instance_id):
        """Get a url to an AJAX Console."""
        output = self._call_compute_message('get_ajax_console',
                                            context,
                                            instance_id)
        rpc.cast(context, '%s' % FLAGS.ajax_console_proxy_topic,
                 {'method': 'authorize_ajax_console',
                  'args': {'token': output['token'], 'host': output['host'],
                  'port': output['port']}})
        return {'url': '%s/?token=%s' % (FLAGS.ajax_console_proxy_url,
                                         output['token'])}

    def get_vnc_console(self, context, instance_id):
        """Get a url to a VNC Console."""
        instance = self.get(context, instance_id)
        output = self._call_compute_message('get_vnc_console',
                                            context,
                                            instance_id)
        rpc.call(context, '%s' % FLAGS.vncproxy_topic,
                 {'method': 'authorize_vnc_console',
                  'args': {'token': output['token'],
                           'host': output['host'],
                           'port': output['port']}})

        # hostignore and portignore are compatability params for noVNC
        return {'url': '%s/vnc_auto.html?token=%s&host=%s&port=%s' % (
                       FLAGS.vncproxy_url,
                       output['token'],
                       'hostignore',
                       'portignore')}

    def get_console_output(self, context, instance_id):
        """Get console output for an an instance."""
        return self._call_compute_message('get_console_output',
                                          context,
                                          instance_id)

    def lock(self, context, instance_id):
        """Lock the given instance."""
        self._cast_compute_message('lock_instance', context, instance_id)

    def unlock(self, context, instance_id):
        """Unlock the given instance."""
        self._cast_compute_message('unlock_instance', context, instance_id)

    def get_lock(self, context, instance_id):
        """Return the boolean state of given instance's lock."""
        instance = self.get(context, instance_id)
        return instance['locked']

    def reset_network(self, context, instance_id):
        """Reset networking on the instance."""
        self._cast_compute_message('reset_network', context, instance_id)

    def inject_network_info(self, context, instance_id):
        """Inject network info for the instance."""
        self._cast_compute_message('inject_network_info', context, instance_id)

    def attach_volume(self, context, instance_id, volume_id, device):
        """Attach an existing volume to an existing instance."""
        if not re.match("^/dev/[a-z]d[a-z]+$", device):
            raise exception.ApiError(_("Invalid device specified: %s. "
                                     "Example device: /dev/vdb") % device)
        self.volume_api.check_attach(context, volume_id=volume_id)
        instance = self.get(context, instance_id)
        host = instance['host']
        rpc.cast(context,
                 self.db.queue_get_for(context, FLAGS.compute_topic, host),
                 {"method": "attach_volume",
                  "args": {"volume_id": volume_id,
                           "instance_id": instance_id,
                           "mountpoint": device}})

    def detach_volume(self, context, volume_id):
        """Detach a volume from an instance."""
        instance = self.db.volume_get_instance(context.elevated(), volume_id)
        if not instance:
            raise exception.ApiError(_("Volume isn't attached to anything!"))
        self.volume_api.check_detach(context, volume_id=volume_id)
        host = instance['host']
        rpc.cast(context,
                 self.db.queue_get_for(context, FLAGS.compute_topic, host),
                 {"method": "detach_volume",
                  "args": {"instance_id": instance['id'],
                           "volume_id": volume_id}})
        return instance

    def associate_floating_ip(self, context, instance_id, address):
        """Makes calls to network_api to associate_floating_ip.

        :param address: is a string floating ip address
        """
        instance = self.get(context, instance_id)

        # TODO(tr3buchet): currently network_info doesn't contain floating IPs
        # in its info, if this changes, the next few lines will need to
        # accomodate the info containing floating as well as fixed ip addresses
        fixed_ip_addrs = []
        for info in self.network_api.get_instance_nw_info(context,
                                                          instance):
            ips = info[1]['ips']
            fixed_ip_addrs.extend([ip_dict['ip'] for ip_dict in ips])

        # TODO(tr3buchet): this will associate the floating IP with the first
        # fixed_ip (lowest id) an instance has. This should be changed to
        # support specifying a particular fixed_ip if multiple exist.
        if not fixed_ip_addrs:
            msg = _("instance |%s| has no fixed_ips. "
                    "unable to associate floating ip") % instance_id
            raise exception.ApiError(msg)
        if len(fixed_ip_addrs) > 1:
            LOG.warning(_("multiple fixed_ips exist, using the first: %s"),
                                                         fixed_ip_addrs[0])
        self.network_api.associate_floating_ip(context,
                                               floating_ip=address,
                                               fixed_ip=fixed_ip_addrs[0])

    def get_instance_metadata(self, context, instance_id):
        """Get all metadata associated with an instance."""
        rv = self.db.instance_metadata_get(context, instance_id)
        return dict(rv.iteritems())

    def delete_instance_metadata(self, context, instance_id, key):
        """Delete the given metadata item from an instance."""
        self.db.instance_metadata_delete(context, instance_id, key)

    def update_instance_metadata(self, context, instance_id,
                                 metadata, delete=False):
        """Updates or creates instance metadata.

        If delete is True, metadata items that are not specified in the
        `metadata` argument will be deleted.

        """
        if delete:
            _metadata = metadata
        else:
            _metadata = self.get_instance_metadata(context, instance_id)
            _metadata.update(metadata)

        self._check_metadata_properties_quota(context, _metadata)
        self.db.instance_metadata_update(context, instance_id, _metadata, True)
        return _metadata<|MERGE_RESOLUTION|>--- conflicted
+++ resolved
@@ -164,12 +164,8 @@
                key_name=None, key_data=None, security_group='default',
                availability_zone=None, user_data=None, metadata=None,
                injected_files=None, admin_password=None, zone_blob=None,
-<<<<<<< HEAD
                reservation_id=None, access_ip_v4=None, access_ip_v6=None,
-               requested_networks=None):
-=======
-               reservation_id=None, config_drive=None,):
->>>>>>> 4c267451
+               requested_networks=None, config_drive=None,):
         """Verify all the input parameters regardless of the provisioning
         strategy being performed."""
 
@@ -467,12 +463,8 @@
                availability_zone=None, user_data=None, metadata=None,
                injected_files=None, admin_password=None, zone_blob=None,
                reservation_id=None, block_device_mapping=None,
-<<<<<<< HEAD
                access_ip_v4=None, access_ip_v6=None,
-               requested_networks=None):
-=======
-               config_drive=None):
->>>>>>> 4c267451
+               requested_networks=None, config_drive=None):
         """Provision the instances by passing the whole request to
         the Scheduler for execution. Returns a Reservation ID
         related to the creation of all of these instances."""
@@ -488,12 +480,8 @@
                                key_name, key_data, security_group,
                                availability_zone, user_data, metadata,
                                injected_files, admin_password, zone_blob,
-<<<<<<< HEAD
                                reservation_id, access_ip_v4, access_ip_v6,
-                               requested_networks)
-=======
-                               reservation_id, config_drive)
->>>>>>> 4c267451
+                               requested_networks, config_drive)
 
         self._ask_scheduler_to_create_instance(context, base_options,
                                       instance_type, zone_blob,
@@ -512,12 +500,8 @@
                availability_zone=None, user_data=None, metadata=None,
                injected_files=None, admin_password=None, zone_blob=None,
                reservation_id=None, block_device_mapping=None,
-<<<<<<< HEAD
                access_ip_v4=None, access_ip_v6=None,
-               requested_networks=None):
-=======
-               config_drive=None,):
->>>>>>> 4c267451
+               requested_networks=None, config_drive=None,):
         """
         Provision the instances by sending off a series of single
         instance requests to the Schedulers. This is fine for trival
@@ -541,12 +525,8 @@
                                key_name, key_data, security_group,
                                availability_zone, user_data, metadata,
                                injected_files, admin_password, zone_blob,
-<<<<<<< HEAD
                                reservation_id, access_ip_v4, access_ip_v6,
-                               requested_networks)
-=======
-                               reservation_id, config_drive)
->>>>>>> 4c267451
+                               requested_networks, config_drive
 
         block_device_mapping = block_device_mapping or []
         instances = []
