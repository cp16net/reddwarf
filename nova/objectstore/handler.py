# vim: tabstop=4 shiftwidth=4 softtabstop=4
#
#    Copyright 2010 OpenStack LLC.
#    Copyright 2010 United States Government as represented by the
#    Administrator of the National Aeronautics and Space Administration.
#    All Rights Reserved.
#
#    Copyright 2009 Facebook
#
#    Licensed under the Apache License, Version 2.0 (the "License"); you may
#    not use this file except in compliance with the License. You may obtain
#    a copy of the License at
#
#         http://www.apache.org/licenses/LICENSE-2.0
#
#    Unless required by applicable law or agreed to in writing, software
#    distributed under the License is distributed on an "AS IS" BASIS, WITHOUT
#    WARRANTIES OR CONDITIONS OF ANY KIND, either express or implied. See the
#    License for the specific language governing permissions and limitations
#    under the License.

"""
Implementation of an S3-like storage server based on local files.

Useful to test features that will eventually run on S3, or if you want to
run something locally that was once running on S3.

We don't support all the features of S3, but it does work with the
standard S3 client for the most basic semantics. To use the standard
S3 client with this module::

    c = S3.AWSAuthConnection("", "", server="localhost", port=8888,
                             is_secure=False)
    c.create_bucket("mybucket")
    c.put("mybucket", "mykey", "a value")
    print c.get("mybucket", "mykey").body

"""

import datetime
<<<<<<< HEAD
=======
import os
import json
>>>>>>> b09e69c5
import logging
import json
import multiprocessing
<<<<<<< HEAD
import os
import time
import urllib

from twisted.application import internet, service
from twisted.web.resource import Resource
from twisted.web import server, static
from twisted.internet import reactor

from tornado import escape # FIXME(ja): move to non-tornado escape
=======
from tornado import escape, web
import urllib
>>>>>>> b09e69c5

from nova import exception
from nova import flags
from nova.auth import users
from nova.endpoint import api
from nova.objectstore import bucket
from nova.objectstore import image


FLAGS = flags.FLAGS

def render_xml(request, value):
    assert isinstance(value, dict) and len(value) == 1
    request.setHeader("Content-Type", "application/xml; charset=UTF-8")

    name = value.keys()[0]
    request.write('<?xml version="1.0" encoding="UTF-8"?>\n')
    request.write('<' + escape.utf8(name) +
                 ' xmlns="http://doc.s3.amazonaws.com/2006-03-01">')
    _render_parts(value.values()[0], request.write)
    request.write('</' + escape.utf8(name) + '>')
    request.finish()

def finish(request, content=None):
    if content:
        request.write(content)
    request.finish()

def _render_parts(value, write_cb):
    if isinstance(value, basestring):
        write_cb(escape.xhtml_escape(value))
    elif isinstance(value, int) or isinstance(value, long):
        write_cb(str(value))
    elif isinstance(value, datetime.datetime):
        write_cb(value.strftime("%Y-%m-%dT%H:%M:%S.000Z"))
    elif isinstance(value, dict):
        for name, subvalue in value.iteritems():
            if not isinstance(subvalue, list):
                subvalue = [subvalue]
            for subsubvalue in subvalue:
                write_cb('<' + escape.utf8(name) + '>')
                _render_parts(subsubvalue, write_cb)
                write_cb('</' + escape.utf8(name) + '>')
    else:
        raise Exception("Unknown S3 value type %r", value)

def get_argument(request, key, default_value):
    if key in request.args:
        return request.args[key][0]
    return default_value

def get_context(request):
    try:
        # Authorization Header format: 'AWS <access>:<secret>'
        access, sep, secret = request.getHeader('Authorization').split(' ')[1].rpartition(':')
        um = users.UserManager.instance()
        print 'um %s' % um
        (user, project) = um.authenticate(access, secret, {}, request.method, request.host, request.uri, False)
        # FIXME: check signature here!
        return api.APIRequestContext(None, user, project)
    except exception.Error, ex:
        logging.debug("Authentication Failure: %s" % ex)
        raise exception.NotAuthorized

class S3(Resource):
    """Implementation of an S3-like storage server based on local files."""
    def getChild(self, name, request):
        request.context = get_context(request)

        if name == '':
            return self
        elif name == '_images':
            return ImageResource()
        else:
            return BucketResource(name)

    def render_GET(self, request):
        buckets = [b for b in bucket.Bucket.all() if b.is_authorized(request.context)]

        render_xml(request, {"ListAllMyBucketsResult": {
            "Buckets": {"Bucket": [b.metadata for b in buckets]},
        }})
        return server.NOT_DONE_YET

class BucketResource(Resource):
    def __init__(self, name):
        Resource.__init__(self)
        self.name = name

    def getChild(self, name, request):
        if name == '':
            return self
        else:
            return ObjectResource(bucket.Bucket(self.name), name)

    def render_GET(self, request):
        logging.debug("List keys for bucket %s" % (self.name))

        bucket_object = bucket.Bucket(self.name)

        if not bucket_object.is_authorized(request.context):
            raise exception.NotAuthorized

        prefix = get_argument(request, "prefix", u"")
        marker = get_argument(request, "marker", u"")
        max_keys = int(get_argument(request, "max-keys", 1000))
        terse = int(get_argument(request, "terse", 0))

        results = bucket_object.list_keys(prefix=prefix, marker=marker, max_keys=max_keys, terse=terse)
        render_xml(request, {"ListBucketResult": results})
        return server.NOT_DONE_YET

    def render_PUT(self, request):
        logging.debug("Creating bucket %s" % (self.name))
        try:
            print 'user is %s' % request.context
        except Exception, e:
            logging.exception(e)
        logging.debug("calling bucket.Bucket.create(%r, %r)" % (self.name, request.context))
        bucket.Bucket.create(self.name, request.context)
        return ''

    def render_DELETE(self, request):
        logging.debug("Deleting bucket %s" % (self.name))
        bucket_object = bucket.Bucket(self.name)

        if not bucket_object.is_authorized(request.context):
            raise exception.NotAuthorized

        bucket_object.delete()
        request.setResponseCode(204)
        return ''


class ObjectResource(Resource):
    def __init__(self, bucket, name):
        Resource.__init__(self)
        self.bucket = bucket
        self.name = name

    def render_GET(self, request):
        logging.debug("Getting object: %s / %s" % (self.bucket.name, self.name))

        if not self.bucket.is_authorized(request.context):
            raise exception.NotAuthorized

        obj = self.bucket[urllib.unquote(self.name)]
        request.setHeader("Content-Type", "application/unknown")
        request.setHeader("Last-Modified", datetime.datetime.utcfromtimestamp(obj.mtime))
        request.setHeader("Etag", '"' + obj.md5 + '"')
        return static.File(obj.path).render_GET(request)

    def render_PUT(self, request):
        logging.debug("Putting object: %s / %s" % (self.bucket.name, self.name))

        if not self.bucket.is_authorized(request.context):
            raise exception.NotAuthorized

        key = urllib.unquote(self.name)
        request.content.seek(0, 0)
        self.bucket[key] = request.content.read()
        request.setHeader("Etag", '"' + self.bucket[key].md5 + '"')
        finish(request)
        return server.NOT_DONE_YET

    def render_DELETE(self, request):
        logging.debug("Deleting object: %s / %s" % (self.bucket.name, self.name))

        if not self.bucket.is_authorized(request.context):
            raise exception.NotAuthorized

        del self.bucket[urllib.unquote(self.name)]
        request.setResponseCode(204)
        return ''

class ImageResource(Resource):
    isLeaf = True

    def getChild(self, name, request):
        if name == '':
            return self
        else:
            request.setHeader("Content-Type", "application/octet-stream")
            img = image.Image(name)
            return static.File(img.image_path)

    def render_GET(self, request):
        """ returns a json listing of all images
            that a user has permissions to see """

        images = [i for i in image.Image.all() if i.is_authorized(self.context)]

        request.write(json.dumps([i.metadata for i in images]))
        return server.NOT_DONE_YET

    def render_PUT(self, request):
        """ create a new registered image """

        image_id = get_argument(request, 'image_id', u'')
        image_location = get_argument(request, 'image_location', u'')

        image_path = os.path.join(FLAGS.images_path, image_id)
        if not image_path.startswith(FLAGS.images_path) or \
           os.path.exists(image_path):
            raise exception.NotAuthorized

        bucket_object = bucket.Bucket(image_location.split("/")[0])
        manifest = image_location[len(image_location.split('/')[0])+1:]

        if not bucket_object.is_authorized(request.context):
            raise exception.NotAuthorized

        p = multiprocessing.Process(target=image.Image.register_aws_image,
                args=(image_id, image_location, request.context))
        p.start()
        return ''

    def render_POST(self, request):
        """ update image attributes: public/private """

        image_id = self.get_argument('image_id', u'')
        operation = self.get_argument('operation', u'')

        image_object = image.Image(image_id)

        if not image.is_authorized(request.context):
            raise exception.NotAuthorized

        image_object.set_public(operation=='add')

        return ''

    def render_DELETE(self, request):
        """ delete a registered image """
        image_id = self.get_argument("image_id", u"")
        image_object = image.Image(image_id)

        if not image.is_authorized(request.context):
            raise exception.NotAuthorized

        image_object.delete()

        request.setResponseCode(204)
        return ''

def get_application():
    root = S3()
    factory = server.Site(root)
    application = service.Application("objectstore")
    objectStoreService = internet.TCPServer(FLAGS.s3_port, factory)
    objectStoreService.setServiceParent(application)
    return application<|MERGE_RESOLUTION|>--- conflicted
+++ resolved
@@ -38,29 +38,17 @@
 """
 
 import datetime
-<<<<<<< HEAD
-=======
-import os
-import json
->>>>>>> b09e69c5
 import logging
 import json
 import multiprocessing
-<<<<<<< HEAD
 import os
-import time
+from tornado import escape
 import urllib
 
 from twisted.application import internet, service
 from twisted.web.resource import Resource
 from twisted.web import server, static
-from twisted.internet import reactor
-
-from tornado import escape # FIXME(ja): move to non-tornado escape
-=======
-from tornado import escape, web
-import urllib
->>>>>>> b09e69c5
+
 
 from nova import exception
 from nova import flags
