--- conflicted
+++ resolved
@@ -718,122 +718,6 @@
                 None]
         self.assertTrue(manager.create_networks(*args))
 
-<<<<<<< HEAD
-    def test_get_instance_uuids_by_ip_regex(self):
-        manager = fake_network.FakeNetworkManager()
-        _vifs = manager.db.virtual_interface_get_all(None)
-
-        # Greedy get eveything
-        res = manager.get_instance_uuids_by_ip_filter(None, {'ip': '.*'})
-        self.assertEqual(len(res), len(_vifs))
-
-        # Doesn't exist
-        res = manager.get_instance_uuids_by_ip_filter(None, {'ip': '10.0.0.1'})
-        self.assertFalse(res)
-
-        # Get instance 1
-        res = manager.get_instance_uuids_by_ip_filter(None,
-                                                    {'ip': '172.16.0.2'})
-        self.assertTrue(res)
-        self.assertEqual(len(res), 1)
-        self.assertEqual(res[0]['instance_id'], _vifs[1]['instance_id'])
-
-        # Get instance 2
-        res = manager.get_instance_uuids_by_ip_filter(None,
-                                                    {'ip': '173.16.0.2'})
-        self.assertTrue(res)
-        self.assertEqual(len(res), 1)
-        self.assertEqual(res[0]['instance_id'], _vifs[2]['instance_id'])
-
-        # Get instance 0 and 1
-        res = manager.get_instance_uuids_by_ip_filter(None,
-                                                    {'ip': '172.16.0.*'})
-        self.assertTrue(res)
-        self.assertEqual(len(res), 2)
-        self.assertEqual(res[0]['instance_id'], _vifs[0]['instance_id'])
-        self.assertEqual(res[1]['instance_id'], _vifs[1]['instance_id'])
-
-        # Get instance 1 and 2
-        res = manager.get_instance_uuids_by_ip_filter(None,
-                                                    {'ip': '17..16.0.2'})
-        self.assertTrue(res)
-        self.assertEqual(len(res), 2)
-        self.assertEqual(res[0]['instance_id'], _vifs[1]['instance_id'])
-        self.assertEqual(res[1]['instance_id'], _vifs[2]['instance_id'])
-
-    def test_get_instance_uuids_by_ipv6_regex(self):
-        manager = fake_network.FakeNetworkManager()
-        _vifs = manager.db.virtual_interface_get_all(None)
-
-        # Greedy get eveything
-        res = manager.get_instance_uuids_by_ip_filter(None, {'ip6': '.*'})
-        self.assertEqual(len(res), len(_vifs))
-
-        # Doesn't exist
-        res = manager.get_instance_uuids_by_ip_filter(None,
-                                                      {'ip6': '.*1034.*'})
-        self.assertFalse(res)
-
-        # Get instance 1
-        res = manager.get_instance_uuids_by_ip_filter(None,
-                                                    {'ip6': '2001:.*:2'})
-        self.assertTrue(res)
-        self.assertEqual(len(res), 1)
-        self.assertEqual(res[0]['instance_id'], _vifs[1]['instance_id'])
-
-        # Get instance 2
-        ip6 = '2002:db8::dcad:beff:feef:2'
-        res = manager.get_instance_uuids_by_ip_filter(None, {'ip6': ip6})
-        self.assertTrue(res)
-        self.assertEqual(len(res), 1)
-        self.assertEqual(res[0]['instance_id'], _vifs[2]['instance_id'])
-
-        # Get instance 0 and 1
-        res = manager.get_instance_uuids_by_ip_filter(None, {'ip6': '2001:.*'})
-        self.assertTrue(res)
-        self.assertEqual(len(res), 2)
-        self.assertEqual(res[0]['instance_id'], _vifs[0]['instance_id'])
-        self.assertEqual(res[1]['instance_id'], _vifs[1]['instance_id'])
-
-        # Get instance 1 and 2
-        ip6 = '200.:db8::dcad:beff:feef:2'
-        res = manager.get_instance_uuids_by_ip_filter(None, {'ip6': ip6})
-        self.assertTrue(res)
-        self.assertEqual(len(res), 2)
-        self.assertEqual(res[0]['instance_id'], _vifs[1]['instance_id'])
-        self.assertEqual(res[1]['instance_id'], _vifs[2]['instance_id'])
-
-    def test_get_instance_uuids_by_ip(self):
-        manager = fake_network.FakeNetworkManager()
-        _vifs = manager.db.virtual_interface_get_all(None)
-
-        # No regex for you!
-        res = manager.get_instance_uuids_by_ip_filter(None,
-                                                      {'fixed_ip': '.*'})
-        self.assertFalse(res)
-
-        # Doesn't exist
-        ip = '10.0.0.1'
-        res = manager.get_instance_uuids_by_ip_filter(None,
-                                                      {'fixed_ip': ip})
-        self.assertFalse(res)
-
-        # Get instance 1
-        ip = '172.16.0.2'
-        res = manager.get_instance_uuids_by_ip_filter(None,
-                                                      {'fixed_ip': ip})
-        self.assertTrue(res)
-        self.assertEqual(len(res), 1)
-        self.assertEqual(res[0]['instance_id'], _vifs[1]['instance_id'])
-
-        # Get instance 2
-        ip = '173.16.0.2'
-        res = manager.get_instance_uuids_by_ip_filter(None,
-                                                      {'fixed_ip': ip})
-        self.assertTrue(res)
-        self.assertEqual(len(res), 1)
-        self.assertEqual(res[0]['instance_id'], _vifs[2]['instance_id'])
-=======
 
 class TestRPCFixedManager(network_manager.RPCAllocateFixedIP,
         network_manager.NetworkManager):
@@ -892,5 +776,4 @@
         self.network.deallocate_for_instance(self.context,
                 instance_id=instance_ref['id'])
         self.network.deallocate_for_instance(self.context,
-                instance_id=instance_ref['id'])
->>>>>>> d3f32f74
+                instance_id=instance_ref['id'])