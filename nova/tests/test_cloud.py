--- conflicted
+++ resolved
@@ -310,72 +310,6 @@
                 LOG.debug(_("Terminating instance %s"), instance_id)
                 rv = self.compute.terminate_instance(instance_id)
 
-<<<<<<< HEAD
-    def test_instance_update_state(self):
-        # TODO(termie): what is this code even testing?
-        def instance(num):
-            return {
-                'reservation_id': 'r-1',
-                'instance_id': 'i-%s' % num,
-                'image_id': 'ami-%s' % num,
-                'private_dns_name': '10.0.0.%s' % num,
-                'dns_name': '10.0.0%s' % num,
-                'ami_launch_index': str(num),
-                'instance_type': 'fake',
-                'availability_zone': 'fake',
-                'key_name': None,
-                'kernel_id': 'fake',
-                'ramdisk_id': 'fake',
-                'groups': ['default'],
-                'product_codes': None,
-                'state': 0x01,
-                'user_data': ''}
-        rv = self.cloud._format_describe_instances(self.context)
-        logging.error(str(rv))
-        self.assertEqual(len(rv['reservationSet']), 0)
-
-        # simulate launch of 5 instances
-        # self.cloud.instances['pending'] = {}
-        #for i in xrange(5):
-        #    inst = instance(i)
-        #    self.cloud.instances['pending'][inst['instance_id']] = inst
-
-        #rv = self.cloud._format_instances(self.admin)
-        #self.assert_(len(rv['reservationSet']) == 1)
-        #self.assert_(len(rv['reservationSet'][0]['instances_set']) == 5)
-        # report 4 nodes each having 1 of the instances
-        #for i in xrange(4):
-        #    self.cloud.update_state('instances',
-        #                            {('node-%s' % i): {('i-%s' % i):
-        #                                               instance(i)}})
-
-        # one instance should be pending still
-        #self.assert_(len(self.cloud.instances['pending'].keys()) == 1)
-
-        # check that the reservations collapse
-        #rv = self.cloud._format_instances(self.admin)
-        #self.assert_(len(rv['reservationSet']) == 1)
-        #self.assert_(len(rv['reservationSet'][0]['instances_set']) == 5)
-
-        # check that we can get metadata for each instance
-        #for i in xrange(4):
-        #    data = self.cloud.get_metadata(instance(i)['private_dns_name'])
-        #    self.assert_(data['meta-data']['ami-id'] == 'ami-%s' % i)
-=======
-    def test_describe_instances(self):
-        """Makes sure describe_instances works."""
-        instance1 = db.instance_create(self.context, {'host': 'host2'})
-        comp1 = db.service_create(self.context, {'host': 'host2',
-                                                 'availability_zone': 'zone1',
-                                                 'topic': "compute"})
-        result = self.cloud.describe_instances(self.context)
-        self.assertEqual(result['reservationSet'][0]
-                         ['instancesSet'][0]
-                         ['placement']['availabilityZone'], 'zone1')
-        db.instance_destroy(self.context, instance1['id'])
-        db.service_destroy(self.context, comp1['id'])
->>>>>>> 70bc1d42
-
     @staticmethod
     def _fake_set_image_description(ctxt, image_id, description):
         from nova.objectstore import handler
