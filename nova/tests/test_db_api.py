# vim: tabstop=4 shiftwidth=4 softtabstop=4

# Copyright 2010 United States Government as represented by the
# Administrator of the National Aeronautics and Space Administration.
# All Rights Reserved.
#
#    Licensed under the Apache License, Version 2.0 (the "License"); you may
#    not use this file except in compliance with the License. You may obtain
#    a copy of the License at
#
#         http://www.apache.org/licenses/LICENSE-2.0
#
#    Unless required by applicable law or agreed to in writing, software
#    distributed under the License is distributed on an "AS IS" BASIS, WITHOUT
#    WARRANTIES OR CONDITIONS OF ANY KIND, either express or implied. See the
#    License for the specific language governing permissions and limitations
#    under the License.

"""Unit tests for the DB API"""

import datetime

from nova import test
from nova import context
from nova import db
from nova import flags

FLAGS = flags.FLAGS


def _setup_networking(instance_id, ip='1.2.3.4', flo_addr='1.2.1.2'):
    ctxt = context.get_admin_context()
    network_ref = db.project_get_networks(ctxt,
                                           'fake',
                                           associate=True)[0]
    vif = {'address': '56:12:12:12:12:12',
           'network_id': network_ref['id'],
           'instance_id': instance_id}
    vif_ref = db.virtual_interface_create(ctxt, vif)

    fixed_ip = {'address': ip,
                'network_id': network_ref['id'],
                'virtual_interface_id': vif_ref['id'],
                'allocated': True,
                'instance_id': instance_id}
    db.fixed_ip_create(ctxt, fixed_ip)
    fix_ref = db.fixed_ip_get_by_address(ctxt, ip)
    db.floating_ip_create(ctxt, {'address': flo_addr,
                                 'fixed_ip_id': fix_ref['id']})


class DbApiTestCase(test.TestCase):
    def setUp(self):
        super(DbApiTestCase, self).setUp()
        self.user_id = 'fake'
        self.project_id = 'fake'
        self.context = context.RequestContext(self.user_id, self.project_id)

    def test_instance_get_project_vpn(self):
        values = {'instance_type_id': FLAGS.default_instance_type,
                  'image_ref': FLAGS.vpn_image_id,
                  'project_id': self.project_id,
                 }
        instance = db.instance_create(self.context, values)
        result = db.instance_get_project_vpn(self.context.elevated(),
                                             self.project_id)
        self.assertEqual(instance['id'], result['id'])

    def test_instance_get_project_vpn_joins(self):
        values = {'instance_type_id': FLAGS.default_instance_type,
                  'image_ref': FLAGS.vpn_image_id,
                  'project_id': self.project_id,
                 }
        instance = db.instance_create(self.context, values)
        _setup_networking(instance['id'])
        result = db.instance_get_project_vpn(self.context.elevated(),
                                             self.project_id)
        self.assertEqual(instance['id'], result['id'])
        self.assertEqual(result['fixed_ips'][0]['floating_ips'][0].address,
                         '1.2.1.2')

    def test_instance_get_all_by_filters(self):
        args = {'reservation_id': 'a', 'image_ref': 1, 'host': 'host1'}
        inst1 = db.instance_create(self.context, args)
        inst2 = db.instance_create(self.context, args)
        result = db.instance_get_all_by_filters(self.context, {})
        self.assertTrue(2, len(result))

    def test_instance_get_all_by_filters_deleted(self):
        args1 = {'reservation_id': 'a', 'image_ref': 1, 'host': 'host1'}
        inst1 = db.instance_create(self.context, args1)
        args2 = {'reservation_id': 'b', 'image_ref': 1, 'host': 'host1'}
        inst2 = db.instance_create(self.context, args2)
        db.instance_destroy(self.context, inst1.id)
        result = db.instance_get_all_by_filters(self.context.elevated(), {})
        self.assertEqual(2, len(result))
<<<<<<< HEAD
        self.assertIn(inst1.id, [result[0].id, result[1].id])
        self.assertIn(inst2.id, [result[0].id, result[1].id])
        if inst1.id == result[0].id:
            self.assertTrue(result[0].deleted)
        else:
            self.assertTrue(result[1].deleted)

    def test_migration_get_all_unconfirmed(self):
        ctxt = context.get_admin_context()

        # Ensure no migrations are returned.
        results = db.migration_get_all_unconfirmed(ctxt, 10)
        self.assertEqual(0, len(results))

        # Ensure one migration older than 10 seconds is returned.
        updated_at = datetime.datetime(2000, 01, 01, 12, 00, 00)
        values = {"status": "FINISHED", "updated_at": updated_at}
        migration = db.migration_create(ctxt, values)
        results = db.migration_get_all_unconfirmed(ctxt, 10)
        self.assertEqual(1, len(results))
        db.migration_update(ctxt, migration.id, {"status": "CONFIRMED"})

        # Ensure the new migration is not returned.
        updated_at = datetime.datetime.utcnow()
        values = {"status": "FINISHED", "updated_at": updated_at}
        migration = db.migration_create(ctxt, values)
        results = db.migration_get_all_unconfirmed(ctxt, 10)
        self.assertEqual(0, len(results))
        db.migration_update(ctxt, migration.id, {"status": "CONFIRMED"})
=======
        self.assertEqual(result[0].id, inst2.id)
        self.assertEqual(result[1].id, inst1.id)
        self.assertTrue(result[1].deleted)

    def test_network_create_safe(self):
        ctxt = context.get_admin_context()
        values = {'host': 'localhost', 'project_id': 'project1'}
        network = db.network_create_safe(ctxt, values)
        self.assertNotEqual(None, network.uuid)
        self.assertEqual(36, len(network.uuid))
        db_network = db.network_get(ctxt, network.id)
        self.assertEqual(network.uuid, db_network.uuid)
>>>>>>> d3f32f74
<|MERGE_RESOLUTION|>--- conflicted
+++ resolved
@@ -94,37 +94,6 @@
         db.instance_destroy(self.context, inst1.id)
         result = db.instance_get_all_by_filters(self.context.elevated(), {})
         self.assertEqual(2, len(result))
-<<<<<<< HEAD
-        self.assertIn(inst1.id, [result[0].id, result[1].id])
-        self.assertIn(inst2.id, [result[0].id, result[1].id])
-        if inst1.id == result[0].id:
-            self.assertTrue(result[0].deleted)
-        else:
-            self.assertTrue(result[1].deleted)
-
-    def test_migration_get_all_unconfirmed(self):
-        ctxt = context.get_admin_context()
-
-        # Ensure no migrations are returned.
-        results = db.migration_get_all_unconfirmed(ctxt, 10)
-        self.assertEqual(0, len(results))
-
-        # Ensure one migration older than 10 seconds is returned.
-        updated_at = datetime.datetime(2000, 01, 01, 12, 00, 00)
-        values = {"status": "FINISHED", "updated_at": updated_at}
-        migration = db.migration_create(ctxt, values)
-        results = db.migration_get_all_unconfirmed(ctxt, 10)
-        self.assertEqual(1, len(results))
-        db.migration_update(ctxt, migration.id, {"status": "CONFIRMED"})
-
-        # Ensure the new migration is not returned.
-        updated_at = datetime.datetime.utcnow()
-        values = {"status": "FINISHED", "updated_at": updated_at}
-        migration = db.migration_create(ctxt, values)
-        results = db.migration_get_all_unconfirmed(ctxt, 10)
-        self.assertEqual(0, len(results))
-        db.migration_update(ctxt, migration.id, {"status": "CONFIRMED"})
-=======
         self.assertEqual(result[0].id, inst2.id)
         self.assertEqual(result[1].id, inst1.id)
         self.assertTrue(result[1].deleted)
@@ -136,5 +105,4 @@
         self.assertNotEqual(None, network.uuid)
         self.assertEqual(36, len(network.uuid))
         db_network = db.network_get(ctxt, network.id)
-        self.assertEqual(network.uuid, db_network.uuid)
->>>>>>> d3f32f74
+        self.assertEqual(network.uuid, db_network.uuid)