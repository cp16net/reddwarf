#!/usr/bin/env bash
DIR=`pwd`
CMD=$1
if [ "$CMD" = "branch" ]; then
    SOURCE_BRANCH=${2:-lp:nova}
    DIRNAME=${3:-nova}
else
    DIRNAME=${2:-nova}
fi

NOVA_DIR=$DIR/$DIRNAME

if [ ! -n "$HOST_IP" ]; then
    # NOTE(vish): This will just get the first ip in the list, so if you
    #             have more than one eth device set up, this will fail, and
    #             you should explicitly set HOST_IP in your environment
    HOST_IP=`LC_ALL=C ifconfig  | grep -m 1 'inet addr:'| cut -d: -f2 | awk '{print $1}'`
fi

USE_MYSQL=${USE_MYSQL:-1}
INTERFACE=${INTERFACE:-eth0}
FLOATING_RANGE=${FLOATING_RANGE:-10.6.0.0/27}
FIXED_RANGE=${FIXED_RANGE:-10.0.0.0/24}
MYSQL_PASS=${MYSQL_PASS:-nova}
TEST=${TEST:-0}
USE_LDAP=${USE_LDAP:-0}
# Use OpenDJ instead of OpenLDAP when using LDAP
USE_OPENDJ=${USE_OPENDJ:-0}
# Use IPv6
USE_IPV6=${USE_IPV6:-0}
LIBVIRT_TYPE=${LIBVIRT_TYPE:-qemu}
NET_MAN=${NET_MAN:-VlanManager}
# NOTE(vish): If you are using FlatDHCP on multiple hosts, set the interface
#             below but make sure that the interface doesn't already have an
#             ip or you risk breaking things.
# FLAT_INTERFACE=eth0

if [ "$USE_MYSQL" == 1 ]; then
    SQL_CONN=mysql://root:$MYSQL_PASS@localhost/nova
else
    SQL_CONN=sqlite:///$NOVA_DIR/nova.sqlite
fi

if [ "$USE_LDAP" == 1 ]; then
    AUTH=ldapdriver.LdapDriver
else
    AUTH=dbdriver.DbDriver
fi

pkg_install () {
    sudo DEBIAN_FRONTEND=noninteractive apt-get -y --allow-unauthenticated install $@
}

if [ "$CMD" == "branch" ]; then
    sudo apt-get install -y bzr
    if [ ! -e "$DIR/.bzr" ]; then
        bzr init-repo $DIR
    fi
    rm -rf $NOVA_DIR
    bzr branch $SOURCE_BRANCH $NOVA_DIR
    cd $NOVA_DIR
    mkdir -p $NOVA_DIR/instances
    mkdir -p $NOVA_DIR/networks
    exit
fi

# You should only have to run this once
if [ "$CMD" == "install" ]; then
    pkg_install python-software-properties
    sudo add-apt-repository ppa:nova-core/trunk
    sudo apt-get update
    pkg_install dnsmasq-base kpartx kvm gawk iptables ebtables
    pkg_install user-mode-linux kvm libvirt-bin
    pkg_install screen euca2ools vlan curl rabbitmq-server
    pkg_install lvm2 iscsitarget open-iscsi
    pkg_install socat unzip
    echo "ISCSITARGET_ENABLE=true" | sudo tee /etc/default/iscsitarget
    sudo /etc/init.d/iscsitarget restart
    sudo modprobe kvm
    sudo /etc/init.d/libvirt-bin restart
    sudo modprobe nbd
<<<<<<< HEAD
    pkg_install python-twisted python-mox python-ipy python-paste
    pkg_install python-migrate python-gflags python-greenlet
    pkg_install python-libvirt python-libxml2 python-routes
    pkg_install python-netaddr python-pastedeploy python-eventlet
    pkg_install python-novaclient python-glance python-cheetah
    pkg_install python-carrot python-tempita python-sqlalchemy
    pkg_install python-suds
=======
    sudo apt-get install -y python-mox python-ipy python-paste
    sudo apt-get install -y python-migrate python-gflags python-greenlet
    sudo apt-get install -y python-libvirt python-libxml2 python-routes
    sudo apt-get install -y python-netaddr python-pastedeploy python-eventlet
    sudo apt-get install -y python-novaclient python-glance python-cheetah
    sudo apt-get install -y python-carrot python-tempita python-sqlalchemy
    sudo apt-get install -y python-suds
>>>>>>> fe0bde67


    if [ "$USE_IPV6" == 1 ]; then
        pkg_install radvd
        sudo bash -c "echo 1 > /proc/sys/net/ipv6/conf/all/forwarding"
        sudo bash -c "echo 0 > /proc/sys/net/ipv6/conf/all/accept_ra"
    fi

    if [ "$USE_MYSQL" == 1 ]; then
        cat <<MYSQL_PRESEED | debconf-set-selections
mysql-server-5.1 mysql-server/root_password password $MYSQL_PASS
mysql-server-5.1 mysql-server/root_password_again password $MYSQL_PASS
mysql-server-5.1 mysql-server/start_on_boot boolean true
MYSQL_PRESEED
        pkg_install mysql-server python-mysqldb
    fi
    mkdir -p $DIR/images
    wget -c http://images.ansolabs.com/tty.tgz
    tar -C $DIR/images -zxf tty.tgz
    exit
fi

NL=`echo -ne '\015'`

function screen_it {
    screen -S nova -X screen -t $1
    screen -S nova -p $1 -X stuff "$2$NL"
}

if [ "$CMD" == "run" ] || [ "$CMD" == "run_detached" ]; then

  cat >$NOVA_DIR/bin/nova.conf << NOVA_CONF_EOF
--verbose
--nodaemon
--dhcpbridge_flagfile=$NOVA_DIR/bin/nova.conf
--network_manager=nova.network.manager.$NET_MAN
--my_ip=$HOST_IP
--public_interface=$INTERFACE
--vlan_interface=$INTERFACE
--sql_connection=$SQL_CONN
--auth_driver=nova.auth.$AUTH
--libvirt_type=$LIBVIRT_TYPE
NOVA_CONF_EOF

    if [ -n "$FLAT_INTERFACE" ]; then
        echo "--flat_interface=$FLAT_INTERFACE" >>$NOVA_DIR/bin/nova.conf
    fi

    if [ "$USE_IPV6" == 1 ]; then
        echo "--use_ipv6" >>$NOVA_DIR/bin/nova.conf
    fi

    killall dnsmasq
    if [ "$USE_IPV6" == 1 ]; then
       killall radvd
    fi
    screen -d -m -S nova -t nova
    sleep 1
    if [ "$USE_MYSQL" == 1 ]; then
        mysql -p$MYSQL_PASS -e 'DROP DATABASE nova;'
        mysql -p$MYSQL_PASS -e 'CREATE DATABASE nova;'
    else
        rm $NOVA_DIR/nova.sqlite
    fi
    if [ "$USE_LDAP" == 1 ]; then
        if [ "$USE_OPENDJ" == 1 ]; then
            echo '--ldap_user_dn=cn=Directory Manager' >> \
                /etc/nova/nova-manage.conf
            sudo $NOVA_DIR/nova/auth/opendj.sh
        else
            sudo $NOVA_DIR/nova/auth/slap.sh
        fi
    fi
    rm -rf $NOVA_DIR/instances
    mkdir -p $NOVA_DIR/instances
    rm -rf $NOVA_DIR/networks
    mkdir -p $NOVA_DIR/networks
    if [ "$TEST" == 1 ]; then
        cd $NOVA_DIR
        python $NOVA_DIR/run_tests.py
        cd $DIR
    fi

    # create the database
    $NOVA_DIR/bin/nova-manage db sync
    # create an admin user called 'admin'
    $NOVA_DIR/bin/nova-manage user admin admin admin admin
    # create a project called 'admin' with project manager of 'admin'
    $NOVA_DIR/bin/nova-manage project create admin admin
    # create a small network
    $NOVA_DIR/bin/nova-manage network create $FIXED_RANGE 1 32

    # create some floating ips
    $NOVA_DIR/bin/nova-manage floating create `hostname` $FLOATING_RANGE

    if [ ! -d "$NOVA_DIR/images" ]; then
        if [ ! -d "$DIR/converted-images" ]; then
            # convert old images
            mkdir $DIR/converted-images
            ln -s $DIR/converted-images $NOVA_DIR/images
            $NOVA_DIR/bin/nova-manage image convert $DIR/images
        else
            ln -s $DIR/converted-images $NOVA_DIR/images
        fi

    fi


    # nova api crashes if we start it with a regular screen command,
    # so send the start command by forcing text into the window.
    screen_it api "$NOVA_DIR/bin/nova-api"
    screen_it objectstore "$NOVA_DIR/bin/nova-objectstore"
    screen_it compute "$NOVA_DIR/bin/nova-compute"
    screen_it network "$NOVA_DIR/bin/nova-network"
    screen_it scheduler "$NOVA_DIR/bin/nova-scheduler"
    screen_it volume "$NOVA_DIR/bin/nova-volume"
    screen_it ajax_console_proxy "$NOVA_DIR/bin/nova-ajax-console-proxy"
    sleep 2
    # export environment variables for project 'admin' and user 'admin'
    $NOVA_DIR/bin/nova-manage project zipfile admin admin $NOVA_DIR/nova.zip
    unzip -o $NOVA_DIR/nova.zip -d $NOVA_DIR/

    screen_it test "export PATH=$NOVA_DIR/bin:$PATH;. $NOVA_DIR/novarc"
    if [ "$CMD" != "run_detached" ]; then
      screen -S nova -x
    fi
fi

if [ "$CMD" == "run" ] || [ "$CMD" == "terminate" ]; then
    # shutdown instances
    . $NOVA_DIR/novarc; euca-describe-instances | grep i- | cut -f2 | xargs euca-terminate-instances
    sleep 2
    # delete volumes
    . $NOVA_DIR/novarc; euca-describe-volumes | grep vol- | cut -f2 | xargs -n1 euca-delete-volume
    sleep 2
fi

if [ "$CMD" == "run" ] || [ "$CMD" == "clean" ]; then
    screen -S nova -X quit
    rm *.pid*
fi

if [ "$CMD" == "scrub" ]; then
    $NOVA_DIR/tools/clean-vlans
    if [ "$LIBVIRT_TYPE" == "uml" ]; then
        virsh -c uml:///system list | grep i- | awk '{print \$1}' | xargs -n1 virsh -c uml:///system destroy
    else
        virsh list | grep i- | awk '{print \$1}' | xargs -n1 virsh destroy
    fi
fi<|MERGE_RESOLUTION|>--- conflicted
+++ resolved
@@ -79,15 +79,6 @@
     sudo modprobe kvm
     sudo /etc/init.d/libvirt-bin restart
     sudo modprobe nbd
-<<<<<<< HEAD
-    pkg_install python-twisted python-mox python-ipy python-paste
-    pkg_install python-migrate python-gflags python-greenlet
-    pkg_install python-libvirt python-libxml2 python-routes
-    pkg_install python-netaddr python-pastedeploy python-eventlet
-    pkg_install python-novaclient python-glance python-cheetah
-    pkg_install python-carrot python-tempita python-sqlalchemy
-    pkg_install python-suds
-=======
     sudo apt-get install -y python-mox python-ipy python-paste
     sudo apt-get install -y python-migrate python-gflags python-greenlet
     sudo apt-get install -y python-libvirt python-libxml2 python-routes
@@ -95,7 +86,6 @@
     sudo apt-get install -y python-novaclient python-glance python-cheetah
     sudo apt-get install -y python-carrot python-tempita python-sqlalchemy
     sudo apt-get install -y python-suds
->>>>>>> fe0bde67
 
 
     if [ "$USE_IPV6" == 1 ]; then
