# Handles building and installing our packages.

#on the container, in /etc/apt/sources.list
#deb http://10.0.2.15/ubuntu lucid main

dbaas_pkg_create_tmpbuild() {
    if [ -d /tmp/build ]
    then
        echo /tmp/build already exists.
    else
        sudo -E mkdir /tmp/build
    fi
}


dbaas_pkg_install_dbaasmycnf() {
    # Builds and installs dbaasmycnf package.

    dbaas_pkg_create_tmpbuild
    sudo -E cp -R /src/dbaas-mycnf /tmp/build/dbaas
    cd /tmp/build/dbaas
    sudo -E ./dbaas-mycnf/builddeb.sh
    #remove the old version in case this is a 2nd run
    sudo -E reprepro -Vb /var/www/ubuntu/ remove lucid dbaas-mycnf
    sudo -E reprepro --ignore=wrongdistribution -Vb /var/www/ubuntu/ includedeb lucid dbaas-mycnf/*.deb
}

dbaas_pkg_install_firstboot() {
    # Builds and installs firstboot package.

    dbaas_pkg_create_tmpbuild
    sudo -E cp -R /src/firstboot /tmp/build/dbaas
    cd /tmp/build/dbaas
    sudo -E ./firstboot/builddeb.sh
    sudo -E reprepro -Vb /var/www/ubuntu/ remove lucid firstboot
    sudo -E reprepro --ignore=wrongdistribution -Vb /var/www/ubuntu/ includedeb lucid firstboot/*.deb
}

dbaas_pkg_install_nova() {
    # Builds and installs all of the stuff for Nova.

    dbaas_pkg_create_tmpbuild

    echo Building Nova packages...
    sudo -E bash /vagrant-common/nova_builddeb.sh
    if [ $? -ne 0 ]
    then
        echo "Failure to build Nova package."
        exit 1
    fi

    gitversion=`cat /tmp/build/dbaas/_version.txt`

    echo Removing old versions of the packages in case this is a 2nd run.
    sudo -E reprepro -Vb /var/www/ubuntu/ remove lucid nova-ajax-console-proxy
    sudo -E reprepro -Vb /var/www/ubuntu/ remove lucid nova-api
    sudo -E reprepro -Vb /var/www/ubuntu/ remove lucid nova-common
    sudo -E reprepro -Vb /var/www/ubuntu/ remove lucid nova-compute
    sudo -E reprepro -Vb /var/www/ubuntu/ remove lucid nova-doc
    sudo -E reprepro -Vb /var/www/ubuntu/ remove lucid nova-guest
    sudo -E reprepro -Vb /var/www/ubuntu/ remove lucid nova-instancemonitor
    sudo -E reprepro -Vb /var/www/ubuntu/ remove lucid nova-network
    sudo -E reprepro -Vb /var/www/ubuntu/ remove lucid nova-objectstore
    sudo -E reprepro -Vb /var/www/ubuntu/ remove lucid nova-scheduler
    sudo -E reprepro -Vb /var/www/ubuntu/ remove lucid nova-volume
    sudo -E reprepro -Vb /var/www/ubuntu/ remove lucid platform-api
    sudo -E reprepro -Vb /var/www/ubuntu/ remove lucid python-nova


    echo Installing Nova packages into the local repo.
    cd /tmp/build
<<<<<<< HEAD
    sudo reprepro --ignore=wrongdistribution -Vb /var/www/ubuntu/ include lucid nova_`echo $gitversion`_amd64.changes
}

dbaas_pkg_install_rsdns() {
    if [ -d /rsdns ]
    then
        echo Installing RS DNS.
        echo Creating temporary copy.
        sudo cp -rf /rsdns ~/rsdns
        if [ $? -ne 0 ]
        then
            echo "Could not copy RSDNS directory to temporary local location."
            exit 1
        fi
        echo Installing RSDNS.
        cd /home/vagrant/rsdns
        sudo python setup.py install
        if [ $? -ne 0 ]
        then
            echo "Failure to install RSDNS."
            exit 1
        fi
        echo Installed successfully.
    else
        echo "Not installing RS DNS because it wasn't found."
    fi
=======
    sudo -E reprepro --ignore=wrongdistribution -Vb /var/www/ubuntu/ include lucid nova_`echo $gitversion`_amd64.changes
>>>>>>> 17f20fde
}<|MERGE_RESOLUTION|>--- conflicted
+++ resolved
@@ -69,8 +69,7 @@
 
     echo Installing Nova packages into the local repo.
     cd /tmp/build
-<<<<<<< HEAD
-    sudo reprepro --ignore=wrongdistribution -Vb /var/www/ubuntu/ include lucid nova_`echo $gitversion`_amd64.changes
+    sudo -E reprepro --ignore=wrongdistribution -Vb /var/www/ubuntu/ include lucid nova_`echo $gitversion`_amd64.changes
 }
 
 dbaas_pkg_install_rsdns() {
@@ -96,7 +95,4 @@
     else
         echo "Not installing RS DNS because it wasn't found."
     fi
-=======
-    sudo -E reprepro --ignore=wrongdistribution -Vb /var/www/ubuntu/ include lucid nova_`echo $gitversion`_amd64.changes
->>>>>>> 17f20fde
 }